--- conflicted
+++ resolved
@@ -306,10 +306,6 @@
         )}
 
         <div className="mt-8 flex justify-between">
-<<<<<<< HEAD
-
-=======
->>>>>>> e4d36a70
           {action && (
           <button
             type="button"
@@ -319,10 +315,6 @@
             Request
           </button>
           )}
-<<<<<<< HEAD
-
-=======
->>>>>>> e4d36a70
           <button
             type="button"
             className="px-4 py-2 bg-gray-400 hover:opacity-75 text-white rounded-md"
