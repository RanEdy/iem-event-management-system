import { IEventRequest } from "@/entities/IEventRequest";
import { DAOLocator } from "@/persistence/DAOLocator";
import { IUser } from "@/entities/IUser";
import { ServiceLocator } from "./ServiceLocator";

/**
 * Class with methods for everything related to the eventRequest.
 * Utilizes Prisma ORM for database communication through DAO instances.
 * @author Erandi Angel
 */

export class EventRequestService {

    constructor() { }

    /**
     * Searches for a unique entry that matches with the id in the eventRequest table.
     * @param id The primary key of the eventRequest.
     * @returns A unique object of type eventRequest if found. Otherwise return null.
     */
    async findById(id: number): Promise<IEventRequest | null> {
        return DAOLocator.eventRequestDAO.findById(id);
    }

    /**
     * Searches for all the entries of the eventRequest table.
     * @returns An array of eventRequest objects found in the table.
     */
    async findAll(): Promise<IEventRequest[]> {
        return DAOLocator.eventRequestDAO.findAll();
    }

    /**
    * Creates a new eventRequest entry in the database with a hashed password.
    * @param eventRequestData The object containing the eventRequest's information, excluding the ID.
    *                 The password should be plain text here.
    * @returns A boolean, "true" if the creation was successful, otherwise "false".
    */
    async create(eventRequestData: Omit<IEventRequest, 'id'>): Promise<boolean> {
        try {
            await DAOLocator.eventRequestDAO.create(eventRequestData);
            return true;
        }
        catch (error) {
            console.error("eventRequest could not be created:", error);
            return false;
        }
    }

    /**
    * Updates an existing eventRequest entry in the database.
    * IMPORTANT: If updating the password, ensure it's hashed first.
    * This example assumes the password in eventRequestData might already be hashed
    * or is not being updated. Add hashing logic if plain text password update is needed.
    * @param eventRequestData The object containing the eventRequest's updated information.
    * @returns A boolean, "true" if the update was successful, otherwise "false".
    */
    async update(eventRequestData: IEventRequest): Promise<boolean> {
        try {
            // !! WARNING !!
            // If you allow password updates here, you MUST make sure you
            // that the password in `eventRequestData.password` is hashed BEFORE
            // to call this function, or add logic here to hash it
            // if it is detected to be a plaintext password.
            // For simplicity, this example assumes that the password is not updated.
            // or that it is already hashed.

            await DAOLocator.eventRequestDAO.update(eventRequestData);
            return true;
        }
        catch (error) {
            console.error("eventRequest could not be updated:", error);
            return false;
        }
    }

    /**
    * Inserts or updates a eventRequest entry in the database.
    * @param eventRequestData The object containing the eventRequest's information.
    * @returns A boolean, "true" if the operation was successful, otherwise "false".
    */
    async upsert(eventRequestData: IEventRequest): Promise<boolean> {
        try {
            await DAOLocator.eventRequestDAO.upsert(eventRequestData);
            return true;
        }
        catch (error) {
            console.error("eventRequest could not be updated or created (upsert)");
            return false;
        }
    }

    /**
    * Deletes a eventRequest entry from the database by its ID.
    * @param id The primary key of the eventRequest to be deleted.
    * @returns A boolean, "true" if the deletion was successful, otherwise "false".
    */
    async deleteById(id: number): Promise<boolean> {
        try {
            await DAOLocator.eventRequestDAO.deleteById(id);
            return true;
        }
        catch (error) {
            console.error("eventRequest could not be deleted");
            return false;
        }
    }

<<<<<<< HEAD
    /**
     * Retrieves all eventRequest entries associated with a specific user ID.
     * @param userId The unique identifier of the user whose event requests are being retrieved.
     * @returns An array of IEventRequest objects corresponding to the user's requests.
     */
    async findByUserId(userId: number): Promise<IEventRequest[]> {
        return DAOLocator.eventRequestDAO.findByUserId(userId);
    }

=======
    async findByEvent(eventId: number): Promise<IEventRequest[]>
    {
        try {
            return DAOLocator.eventRequestDAO.findByEvent(eventId);
        } catch (error) {
            console.log("Error while trying to get all requests from the event: " + eventId + ">> ", error)
        }
        return [];
    }

    async validateAccept(eventId: number, userId: number): Promise<string>
    {
        const event = await ServiceLocator.eventService.findById(eventId)
        //Event existance validation
        if (!event) return "Event does not exists"
        //User existance valdiation
        console.log(userId)
        const user = await ServiceLocator.userService.findById(userId)
        
        if (!user) return "User does not exists"
        //Request existance validation
        const request = (await ServiceLocator.eventRequestService.findAll()).filter(request => request.eventId === eventId && request.userId === userId)
        
        //Max capacity validation
        const totalUsers = await ServiceLocator.eventService.getTotalUsers(eventId);
        if (totalUsers >= (event?.maxUsers ?? Infinity)) return "Max Users capacity reached"

        //Employee Repetition validation
        const usersInEvent = (await ServiceLocator.eventUserListService.findAll()).filter(relation => relation.eventId === eventId)
        const repetition = usersInEvent.map(relation => {
            if (relation.userId === userId) return relation
        })
        if (repetition.length > 1) return "There is 1 or more users with the same id already in the event"
        
        //User active status validation
        if (!user.active) return "The user account is not active"

        //Event date conflicts validation

        return "";
    }

    async validateReject(eventId: number, userId: number): Promise<string>
    {
        const event = await ServiceLocator.eventService.findById(eventId)
        //Event existance validation
        if (!event) return "Event does not exists"
        //User existance valdiation
        const user = await ServiceLocator.userService.findById(userId)
        if (!user) return "User does not exists"
        //Request existance validation
        const request = (await ServiceLocator.eventRequestService.findAll()).filter(request => request.eventId === eventId && request.userId === userId)
        if (request.length != 1) return "Request does not exists"
        return "";
    }


    async findUsersByEvent(eventId: number): Promise<IUser[]> {
        let usersByEvent: IUser[] = [];
        try {
            //Filter all the request by the event id
            const requestsFromEvent = await this.findAll();
            requestsFromEvent.filter(request => request.eventId === eventId);

            //Gets all the users that matches id
            const allUsers = await DAOLocator.userDao.findAll();
            allUsers.forEach(user => {
                requestsFromEvent.forEach(request => {
                    if(user.id === request.userId)
                        usersByEvent.push(user)
                })
            });
        }
        catch (error) {
            console.error("[115][EventRequestService][METHOD : findUsersByEvent] could not find users by the given event id")
        }
        return usersByEvent
    }
>>>>>>> 11d3abbb
}<|MERGE_RESOLUTION|>--- conflicted
+++ resolved
@@ -106,7 +106,6 @@
         }
     }
 
-<<<<<<< HEAD
     /**
      * Retrieves all eventRequest entries associated with a specific user ID.
      * @param userId The unique identifier of the user whose event requests are being retrieved.
@@ -116,7 +115,6 @@
         return DAOLocator.eventRequestDAO.findByUserId(userId);
     }
 
-=======
     async findByEvent(eventId: number): Promise<IEventRequest[]>
     {
         try {
@@ -195,5 +193,4 @@
         }
         return usersByEvent
     }
->>>>>>> 11d3abbb
 }