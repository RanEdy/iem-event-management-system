"use client";
import { useState } from 'react';
import { FaCog, FaTrash, FaClipboardList, FaCheck } from 'react-icons/fa'; // Iconos bonitos

const ContextMenu = ({ row }: { row: any }) => {
    const [open, setOpen] = useState(false);
<<<<<<< HEAD
    const [dialogType, setDialogType] = useState<null | 'edit' | 'delete' | 'deleteSuccess' | 'requests' | 'done' | 'doneError'>(null);
=======
    const [dialogType, setDialogType] = useState<null | 'edit' | 'delete' | 'requests' | 'done' | 'doneError'>(null);
    const [isLoading, setIsLoading] = useState(false);
>>>>>>> 45763b9d

    const toggleDropdown = () => {
        setOpen(!open);
    };

    const handleAction = (type: 'edit' | 'delete' | 'requests' | 'done' | 'doneError') => {
        setDialogType(type);
        setOpen(false);
    };

    const closeDialog = () => {
        setDialogType(null);
    };

<<<<<<< HEAD
    const deleteEvent = async (eventId: number) => {
        try {
            const response = await fetch(`/api/event/${eventId}`, {
                method: 'DELETE',
=======
    // Función para marcar un evento como completado
    const markEventAsDone = async (eventId: number) => {
        setIsLoading(true);
        try {
            // Obtener el evento actual
            const response = await fetch(`/api/event/${eventId}`, {
                method: 'GET',
>>>>>>> 45763b9d
                headers: {
                    'Content-Type': 'application/json',
                },
            });
<<<<<<< HEAD

            if (!response.ok) {
                throw new Error('Failed to delete event');
            } else {
                console.log('Event deleted successfully');
                setDialogType('deleteSuccess');
            }
        } catch (error) {
            console.error('Error deleting event:', error);
            alert('Failed to delete event');
        }
    }
=======
            
            if (!response.ok) {
                throw new Error('Error al obtener el evento');
            }
            
            const event = await response.json();
            
            // Actualizar el estado "done" a true
            const updateResponse = await fetch(`/api/event/${eventId}`, {
                method: 'PUT',
                headers: {
                    'Content-Type': 'application/json',
                },
                body: JSON.stringify({ ...event, done: true }),
            });
            
            if (!updateResponse.ok) {
                throw new Error('Error al actualizar el evento');
            }
            
            const result = await updateResponse.json();
            
            if (result.success) {
                // Actualización exitosa
                alert('El evento ha sido archivado correctamente');
                // Aquí podrías recargar la lista de eventos o actualizar la UI
                window.location.reload();
            } else {
                throw new Error('No se pudo actualizar el evento');
            }
        } catch (error) {
            console.error('Error al marcar el evento como completado:', error);
            alert('Ocurrió un error al archivar el evento');
        } finally {
            setIsLoading(false);
            closeDialog();
        }
    };
>>>>>>> 45763b9d

    return (
        <div className="absolute">
            <button
                onClick={toggleDropdown}
                className="flex hover:bg-zinc-100 hover:shadow-gray-500 hover:shadow-sm bg-white border-2 border-zinc-200 rounded-lg px-2 items-center"
            >
                <div className="text-center font-extrabold py-1 text-zinc-500">...</div>
            </button>

            {open && (
                <div className="absolute right-0 mt-2 w-40 bg-white border border-gray-200 rounded-lg shadow-lg z-10">
                    <button onClick={() => handleAction('requests')} className="flex items-center w-full px-4 py-2 hover:bg-gray-100">
                        <FaClipboardList className="mr-2" /> User Requests
                    </button>
                    <button onClick={() => handleAction('edit')} className="flex items-center w-full px-4 py-2 hover:bg-gray-100">
                        <FaCog className="mr-2" /> Edit Event
                    </button>
                    <button onClick={() => handleAction('done')} className="flex items-center w-[95%] px-4 m-1 bg-lime-100 py-2 hover:bg-lime-200 rounded-md">
                        <FaCheck className="mr-2 text-lime-600" /> <span className="text-lime-600 font-bold">Done</span>
                    </button>
                    <button onClick={() => handleAction('delete')} className="flex items-center w-[95%] px-4 m-1 bg-red-200 py-2 hover:bg-red-300 rounded-md">
                        <FaTrash className="mr-2 text-rose-700" /> <span className="text-rose-700 font-bold">Delete Event</span>
                    </button>

                </div>
            )}

            {/* Show Dialog depending on action */}
            {dialogType === 'done' && (
                <div className="fixed inset-0 flex items-center justify-center bg-black bg-opacity-50 z-50">
                    <div className="bg-white rounded-3xl p-8 shadow-xl w-full max-w-md">
                        <h2 className="text-2xl font-bold text-gray-800 mb-4">CONFIRMATION</h2>
                        <p className="text-gray-700 mb-3">
                            Are you sure you want to mark this event as done?
                        </p>
                        <p className="text-gray-500 italic mb-7">
                            This event will be archived to the records and will not be available to workers.
                        </p>
                        <div className="grid grid-cols-1 sm:grid-cols-2 gap-4">
                            <div className="grid grid-rows-1">
                                <button
                                    type="button"
                                    className="bg-green-600 text-white font-bold px-6 py-2 rounded-md hover:bg-green-700 w-full sm:w-auto disabled:opacity-50"
                                    onClick={() => markEventAsDone(row.id)}
                                    disabled={isLoading}
                                >
                                    {isLoading ? 'PROCESANDO...' : 'DONE'}
                                </button>
                            </div>
                            <div className="grid grid-rows-1">
                                <button
                                    type="button"
                                    className="border-2 border-pink-700 text-pink-700 font-bold px-6 py-2 rounded-md hover:bg-pink-100 w-full sm:w-auto"
                                    onClick={() => {
                                        console.log("Canceled");
                                        closeDialog();
                                    }}
                                    disabled={isLoading}
                                >
                                    CANCEL
                                </button>
                            </div>
                        </div>
                    </div>
                </div>
            )}

            {dialogType === 'doneError' && (
                <div className="fixed inset-0 flex items-center justify-center bg-black bg-opacity-50 z-50">
                    <div className="bg-white rounded-3xl p-10 shadow-xl">
                        <h2 className="text-2xl font-bold text-gray-800 mb-3">This event can't be archived</h2>
                        <p className="text-gray-700 mb-3">This event has already begun.</p>
                        <p className="text text-gray-500 italic mb-9">
                            Events that have already started can only be archived.
                        </p>
                        <div className="grid grid-cols-1 justify-items-center">
                            <button
                                type="button"
                                className="bg-orange-400 text-white font-bold px-20 py-2 rounded-md hover:bg-orange-500"
                                onClick={() => {
                                    {/* Close dialog */ }
                                    console.log("Exit");
                                    closeDialog();
                                }}
                            >
                                OK
                            </button>
                        </div>
                    </div>
                </div>
            )}

            {dialogType === 'edit' && (
                <></>
            )}

            {dialogType === 'requests' && (
                <></>
            )
            }
            {dialogType === 'delete' && (
                <div className="fixed inset-0 flex items-center justify-center py-4 bg-black bg-opacity-50 z-50">
                    <div className="relative bg-white rounded-3xl p-10 shadow-xl max-w-md">
                        <h2 className="text-2xl font-bold text-gray-800 mb-3">CONFIRMATION</h2>
                        <p className="text-gray-700 mb-3">Are you sure you want to delete this event?</p>
                        <p className="text text-gray-500 italic mb-5">This event will be deleted permanently from the list.</p>
                        <div className="grid grid-cols-1 sm:grid-cols-2 gap-4">
                            <div className="grid grid-rows-1">
                                <button
                                    type="button"
                                    className="bg-pink-700 text-white font-bold px-2 py-2 rounded-md hover:bg-pink-800"
                                    onClick={() => {
                                        {/* Here goes the confirm logic */ }
                                        console.log('Confirm Delete Action');
                                        deleteEvent(row.id);
                                    }}
                                >
                                    DELETE
                                </button>
                            </div>
                            <div className="grid grid-rows-1">
                                <button
                                    type="button"
                                    className="border-2 border-pink-700 text-pink-700 font-bold px-2 py-2 rounded-md hover:bg-pink-100"
                                    onClick={() => {
                                        {/* Close dialog */ }
                                        console.log("Exit delete Dialog");
                                        closeDialog();
                                    }}
                                >
                                    CANCEL
                                </button>
                            </div>
                        </div>
                    </div>
                </div>
            )}
            {dialogType === 'deleteSuccess' && (
                <div className="fixed inset-0 flex items-center justify-center bg-black bg-opacity-50 z-50">
                    <div className="bg-white rounded-3xl p-10 shadow-xl">
                        <h2 className="text-2xl font-bold text-gray-800 mb-10">Event successfully deleted</h2>
                        <div className="grid grid-cols-1 justify-items-center">
                            <button
                                type="button"
                                className="bg-green-400 text-white font-bold px-20 py-2 rounded-md hover:bg-green-500"
                                onClick={() => {
                                    {/* Close dialog */ }
                                    console.log("Event successfully deleted, reloading page");
                                    window.location.reload();
                                    closeDialog();
                                }}
                            >
                                Continue
                            </button>
                        </div>
                    </div>
                </div>
            )}
        </div>
    );
};

export default ContextMenu;<|MERGE_RESOLUTION|>--- conflicted
+++ resolved
@@ -4,12 +4,8 @@
 
 const ContextMenu = ({ row }: { row: any }) => {
     const [open, setOpen] = useState(false);
-<<<<<<< HEAD
-    const [dialogType, setDialogType] = useState<null | 'edit' | 'delete' | 'deleteSuccess' | 'requests' | 'done' | 'doneError'>(null);
-=======
     const [dialogType, setDialogType] = useState<null | 'edit' | 'delete' | 'requests' | 'done' | 'doneError'>(null);
     const [isLoading, setIsLoading] = useState(false);
->>>>>>> 45763b9d
 
     const toggleDropdown = () => {
         setOpen(!open);
@@ -24,12 +20,6 @@
         setDialogType(null);
     };
 
-<<<<<<< HEAD
-    const deleteEvent = async (eventId: number) => {
-        try {
-            const response = await fetch(`/api/event/${eventId}`, {
-                method: 'DELETE',
-=======
     // Función para marcar un evento como completado
     const markEventAsDone = async (eventId: number) => {
         setIsLoading(true);
@@ -37,25 +27,10 @@
             // Obtener el evento actual
             const response = await fetch(`/api/event/${eventId}`, {
                 method: 'GET',
->>>>>>> 45763b9d
                 headers: {
                     'Content-Type': 'application/json',
                 },
             });
-<<<<<<< HEAD
-
-            if (!response.ok) {
-                throw new Error('Failed to delete event');
-            } else {
-                console.log('Event deleted successfully');
-                setDialogType('deleteSuccess');
-            }
-        } catch (error) {
-            console.error('Error deleting event:', error);
-            alert('Failed to delete event');
-        }
-    }
-=======
             
             if (!response.ok) {
                 throw new Error('Error al obtener el evento');
@@ -94,7 +69,6 @@
             closeDialog();
         }
     };
->>>>>>> 45763b9d
 
     return (
         <div className="absolute">
@@ -207,11 +181,6 @@
                                 <button
                                     type="button"
                                     className="bg-pink-700 text-white font-bold px-2 py-2 rounded-md hover:bg-pink-800"
-                                    onClick={() => {
-                                        {/* Here goes the confirm logic */ }
-                                        console.log('Confirm Delete Action');
-                                        deleteEvent(row.id);
-                                    }}
                                 >
                                     DELETE
                                 </button>
@@ -233,27 +202,6 @@
                     </div>
                 </div>
             )}
-            {dialogType === 'deleteSuccess' && (
-                <div className="fixed inset-0 flex items-center justify-center bg-black bg-opacity-50 z-50">
-                    <div className="bg-white rounded-3xl p-10 shadow-xl">
-                        <h2 className="text-2xl font-bold text-gray-800 mb-10">Event successfully deleted</h2>
-                        <div className="grid grid-cols-1 justify-items-center">
-                            <button
-                                type="button"
-                                className="bg-green-400 text-white font-bold px-20 py-2 rounded-md hover:bg-green-500"
-                                onClick={() => {
-                                    {/* Close dialog */ }
-                                    console.log("Event successfully deleted, reloading page");
-                                    window.location.reload();
-                                    closeDialog();
-                                }}
-                            >
-                                Continue
-                            </button>
-                        </div>
-                    </div>
-                </div>
-            )}
         </div>
     );
 };
