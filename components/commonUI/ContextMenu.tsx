"use client";
import { useState } from "react";
import { FaCog, FaTrash, FaClipboardList, FaCheck } from "react-icons/fa"; // Iconos bonitos
import { IEvent } from "@/entities/IEvent";
import { ISectionFile } from "@/entities/ISectionFile";
import { IEventSection } from "@/entities/IEventSection"; // Asegúrate que la ruta es correcta
import { EditEventForm } from "../eventsUI/EditEventForm";
const ContextMenu = ({ row }: { row: any }) => {
  const [open, setOpen] = useState(false);
  const [dialogType, setDialogType] = useState<
    | null
    | "edit"
    | "delete"
    | "deleteSuccess"
    | "deletePeriodE"
    | "requests"
    | "done"
    | "doneError"
  >(null);
  const [isLoading, setIsLoading] = useState(false);
  const [event, setEvent] = useState<IEvent | null>(null);
  const [sections, setSections] = useState<
    (IEventSection & { files: ISectionFile[] })[]
  >([]);
  const [isEditLoading, setIsEditLoading] = useState(false);
  const [isEditUserModalOpen, setIsEditUserModalOpen] = useState(false);

  const toggleDropdown = () => {
    setOpen(!open);
  };

  const handleAction = (
    type: "edit" | "delete" | "requests" | "done" | "doneError"
  ) => {
    setDialogType(type);
    setOpen(false);

    if (type === "edit") {
      fetchEventDetails(row.id);
    }
  };

  const closeDialog = () => {
    setDialogType(null);
  };

  const fetchEventDetails = async (eventId: number) => {
    setIsEditLoading(true);
    try {
      const eventResponse = await fetch(`/api/event/${eventId}`, {
        method: "GET",
        headers: {
          "Content-Type": "application/json",
        },
      });
      if (!eventResponse.ok) {
        throw new Error("Error getting event details");
      }

      const eventData = await eventResponse.json();
      setEvent(eventData);

      const sectionsResponse = await fetch(
        `/api/eventSection?eventId=${eventId}`,
        {
          method: "GET",
          headers: {
            "Content-Type": "application/json",
          },
        }
      );

      if (!sectionsResponse.ok) {
        throw new Error("Error getting sections details");
      }

      const sectionsData = await sectionsResponse.json();

      const filteredSections = Array.isArray(sectionsData)
        ? sectionsData.filter((section) => section.eventId === eventId)
        : [];

      console.log(
        "Filtered sections for event",
        eventId,
        ":",
        filteredSections
      );
      const sectionsWithFiles = await Promise.all(
        filteredSections.map(async (section) => {
          const filesResponse = await fetch(
            `/api/sectionFile?sectionId=${section.id}`,
            {
              method: "GET",
              headers: {
                "Content-Type": "application/json",
              },
            }
          );

          if (!filesResponse.ok) {
            return { ...section, files: [] };
          }

          const filesData = await filesResponse.json();

          return { ...section, files: filesData };
        })
      );

      setSections(sectionsWithFiles);
    } catch (error) {
      console.error("Error fetching event details:", error);
      alert("Failed to load event details for editing");
    } finally {
      setIsEditLoading(false);
    }
  };

  const updateEvent = async (
    updatedEvent: IEvent,
    updatedSections: (IEventSection & { files: ISectionFile[] })[]
  ) => {
    setIsLoading(true);
    try {
      const eventResponse = await fetch(`/api/event/${updatedEvent.id}`, {
        method: "PUT",
        headers: {
          "Content-Type": "application/json",
        },
        body: JSON.stringify(updatedEvent),
      });

      if (!eventResponse.ok) {
        throw new Error("Error updating event details");
      }

      for (const section of updatedSections) {
        const { files, ...sectionData } = section;

        if (section.id > 0) {
          const sectionResponse = await fetch(
            `/api/eventSection/${section.id}`,
            {
              method: "PUT",
              headers: {
                "Content-Type": "application/json",
              },
              body: JSON.stringify(sectionData),
            }
          );

          if (!sectionResponse.ok) {
            throw new Error(`Failed to update section ${section.id}`);
          }
        } else {
          const sectionResponse = await fetch(`/api/eventSection`, {
            method: "POST",
            headers: {
              "Content-Type": "application/json",
            },
            body: JSON.stringify(sectionData),
          });

          if (!sectionResponse.ok) {
            throw new Error("Failed to create new section");
          }

          const newSectionData = await sectionResponse.json();
          section.id = newSectionData.section.id;
        }

        for (const file of files) {
          //This whole thing can stay empty for now if any issues
          if (file.id > 0) {
            const fileResponse = await fetch(`/api/sectionFile/${file.id}`, {
              method: "PUT",
              headers: {
                "Content-Type": "application/json",
              },
              body: JSON.stringify(file),
            });

            if (!fileResponse.ok) {
              throw new Error(`Failed to update file ${file.id}`);
            }
          } else {
            const newFile: Omit<ISectionFile, "id"> = {
              sectionId: section.id,
              name: file.name,
              dataBytes: file.dataBytes,
            };

            const fileResponse = await fetch(`/api/sectionFile`, {
              method: "POST",
              headers: {
                "Content-Type": "application/json",
              },
              body: JSON.stringify(newFile),
            });

            if (!fileResponse.ok) {
              throw new Error("Failed to upload file");
            }
          }
        }
      }

      alert("Event updated successfully");
      window.location.reload();
    } catch (error) {
      console.error("Error updating event details:", error);
      alert(
        `Failed to update event: ${
          error instanceof Error ? error.message : "Unknown error"
        }`
      );
    } finally {
      setIsLoading(false);
      closeDialog();
    }
  };
  {
    /* DELETE AN EVENT */
  }
  const deleteEvent = async (eventId: number) => {
    try {
      // First, get the event information
      const eventResponse = await fetch(`/api/event/${eventId}`, {
        method: "GET",
        headers: {
          "Content-Type": "application/json",
        },
      });

      if (!eventResponse.ok) {
        throw new Error("Error getting event information");
      }

      const event = await eventResponse.json();
      const currentDate = new Date();
      const startDate = new Date(event.startDate);
      const endDate = new Date(event.endDate);

      // Verify if the current date is within the event's date range
      if (currentDate >= startDate && currentDate <= endDate) {
        setDialogType("deletePeriodE");
        return;
      }

      // Delete the event from the databas
      const response = await fetch(`/api/event/${eventId}`, {
        method: "DELETE",
        headers: {
          "Content-Type": "application/json",
        },
      });

      if (!response.ok) {
        throw new Error("Failed to delete event");
      } else {
        console.log("Event deleted successfully");
        setDialogType("deleteSuccess");
      }
    } catch (error) {
      console.error("Error deleting event:", error);
      alert("Failed to delete event");
    }
  };

  // Function to mark an event as completed
  const markEventAsDone = async (eventId: number) => {
    setIsLoading(true);
    try {
      // Get current event
      const response = await fetch(`/api/event/${eventId}`, {
        method: "GET",
        headers: {
          "Content-Type": "application/json",
        },
      });

      if (!response.ok) {
        throw new Error("Error getting the event");
      }

      const event = await response.json();

      // Update "status" to 'DONE'
      const updateResponse = await fetch(`/api/event/${eventId}`, {
        method: "PUT",
        headers: {
          "Content-Type": "application/json",
        },
        body: JSON.stringify({ ...event, status: "DONE" }), // Changed 'done: true' to 'status: 'DONE''
      });

      if (!updateResponse.ok) {
        // It's good practice to also check the response status text or body for more details from the API
        const errorData = await updateResponse.text(); // Try to get more error info
        console.error("API Error:", errorData);
        throw new Error(
          "Error updating the event. Status: " + updateResponse.status
        );
      }

      const result = await updateResponse.json();

      if (result.success) {
        // Successful update
        alert("The event has been successfully archived");
        // Here you could reload the event list or update the UI.
        window.location.reload();
      } else {
        // Log the specific error message from the API if available
        console.error("API returned success:false", result.error);
        throw new Error(result.error || "Event could not be updated");
      }
    } catch (error) {
      console.error("Error marking event as completed:", error);
      alert("An error occurred while archiving the event.");
    } finally {
      setIsLoading(false);
      closeDialog();
    }
  };

  return (
    <div className="absolute">
      <button
        onClick={toggleDropdown}
        className="flex hover:bg-zinc-100 hover:shadow-gray-500 hover:shadow-sm bg-white border-2 border-zinc-200 rounded-lg px-2 items-center"
      >
        <div className="text-center font-extrabold py-1 text-zinc-500">...</div>
      </button>

      {open && (
        <div className="absolute right-0 mt-2 w-40 bg-white border border-gray-200 rounded-lg shadow-lg z-10">
          <button
            onClick={() => handleAction("requests")}
            className="flex items-center w-full px-4 py-2 hover:bg-gray-100"
          >
            <FaClipboardList className="mr-2" /> User Requests
          </button>
          <button
            onClick={() => handleAction("edit")}
            className="flex items-center w-full px-4 py-2 hover:bg-gray-100"
          >
            <FaCog className="mr-2" /> Edit Event
          </button>
          <button
            onClick={() => handleAction("done")}
            className="flex items-center w-[95%] px-4 m-1 bg-lime-100 py-2 hover:bg-lime-200 rounded-md"
          >
            <FaCheck className="mr-2 text-lime-600" />{" "}
            <span className="text-lime-600 font-bold">Done</span>
          </button>
          <button
            onClick={() => handleAction("delete")}
            className="flex items-center w-[95%] px-4 m-1 bg-red-200 py-2 hover:bg-red-300 rounded-md"
          >
            <FaTrash className="mr-2 text-rose-700" />{" "}
            <span className="text-rose-700 font-bold">Delete Event</span>
          </button>
        </div>
      )}

      {/* Show Dialog depending on action */}
      {dialogType === "done" && (
        <div className="fixed inset-0 flex items-center justify-center bg-black bg-opacity-50 z-50">
          <div className="bg-white rounded-3xl p-8 shadow-xl w-full max-w-md">
            <h2 className="text-2xl font-bold text-gray-800 mb-4">
              CONFIRMATION
            </h2>
            <p className="text-gray-700 mb-3">
              Are you sure you want to mark this event as done?
            </p>
            <p className="text-gray-500 italic mb-7">
              This event will be archived to the records and will not be
              available to workers.
            </p>
            <div className="grid grid-cols-1 sm:grid-cols-2 gap-4">
              <div className="grid grid-rows-1">
                <button
                  type="button"
                  className="bg-green-600 text-white font-bold px-6 py-2 rounded-md hover:bg-green-700 w-full sm:w-auto disabled:opacity-50"
                  onClick={() => markEventAsDone(row.id)}
                  disabled={isLoading}
                >
                  {isLoading ? "PROCESANDO..." : "DONE"}
                </button>
              </div>
              <div className="grid grid-rows-1">
                <button
                  type="button"
                  className="border-2 border-pink-700 text-pink-700 font-bold px-6 py-2 rounded-md hover:bg-pink-100 w-full sm:w-auto"
                  onClick={() => {
                    console.log("Canceled");
                    closeDialog();
                  }}
                  disabled={isLoading}
                >
                  CANCEL
                </button>
              </div>
            </div>
          </div>
        </div>
      )}

      {dialogType === "doneError" && (
        <div className="fixed inset-0 flex items-center justify-center bg-black bg-opacity-50 z-50">
          <div className="bg-white rounded-3xl p-10 shadow-xl">
            <h2 className="text-2xl font-bold text-gray-800 mb-3">
              This event can't be archived
            </h2>
            <p className="text-gray-700 mb-3">This event has already begun.</p>
            <p className="text text-gray-500 italic mb-9">
              Events that have already started can only be archived.
            </p>
            <div className="grid grid-cols-1 justify-items-center">
              <button
                type="button"
                className="bg-orange-400 text-white font-bold px-20 py-2 rounded-md hover:bg-orange-500"
                onClick={() => {
                  {
                    /* Close dialog */
                  }
                  console.log("Exit");
                  closeDialog();
                }}
              >
                OK
              </button>
            </div>
          </div>
        </div>
      )}

      {dialogType === "edit" && (
        <div className="fixed inset-0 flex items-center justify-center py-4 bg-black bg-opacity-50 z-50">
          <div className="relative bg-white rounded-3xl p-8 shadow-lg my-4 lg:w-1/2 w-full h-full lg:h-full overflow-y-auto">
            {/* CLOSE BUTTON */}
            <button
              className="absolute top-2 right-2 text-gray-500 hover:text-gray-700"
              onClick={closeDialog}
            >
              <svg
                xmlns="http://www.w3.org/2000/svg"
                className="h-6 w-6"
                fill="none"
                viewBox="0 0 24 24"
                stroke="currentColor"
              >
                <path
                  strokeLinecap="round"
                  strokeLinejoin="round"
                  strokeWidth={2}
                  d="M6 18L18 6M6 6l12 12"
                />
              </svg>
            </button>

            {isEditLoading ? (
              <div className="flex items-center justify-center h-full">
                <div className="text-xl font-bold">Loading event data...</div>
              </div>
            ) : (
              <div className="p-1 my-4 h-full w-full overflow-visible overflow-y-scroll">
                {/* HEADER TITLE */}
                <div className="mb-5 justify-self-center">
                  <div className="text-cyan-900 text-center text-3xl lg:text-5xl font-extrabold font-maven">
                    Edit Event
                  </div>
                </div>
                <hr className="w-[100%] border-t-4 border-cyan-900 " />

                {/* FORM */}
                {event && (
                  <EditEventForm
                    event={event}
                    sections={sections}
                    onSave={(updatedEvent, updatedSections) => {
                      updateEvent(updatedEvent, updatedSections);
                    }}
                  />
                )}
              </div>
            )}
          </div>
        </div>
      )}

<<<<<<< HEAD
      {dialogType === "requests" && <></>}
      {dialogType === "delete" && (
        <div className="fixed inset-0 flex items-center justify-center py-4 bg-black bg-opacity-50 z-50">
          <div className="relative bg-white rounded-3xl p-10 shadow-xl max-w-md">
            <h2 className="text-2xl font-bold text-gray-800 mb-3">
              CONFIRMATION
            </h2>
            <p className="text-gray-700 mb-3">
              Are you sure you want to delete this event?
            </p>
            <p className="text text-gray-500 italic mb-5">
              This event will be deleted permanently from the list.
            </p>
            <div className="grid grid-cols-1 sm:grid-cols-2 gap-4">
              <div className="grid grid-rows-1">
                <button
                  type="button"
                  className="bg-pink-700 text-white font-bold px-2 py-2 rounded-md hover:bg-pink-800"
                  onClick={() => {
                    {
                      /* Here goes the confirm logic */
                    }
                    console.log("Confirm Delete Action");
                    deleteEvent(row.id);
                  }}
                >
                  DELETE
                </button>
              </div>
              <div className="grid grid-rows-1">
                <button
                  type="button"
                  className="border-2 border-pink-700 text-pink-700 font-bold px-2 py-2 rounded-md hover:bg-pink-100"
                  onClick={() => {
                    console.log("Confirm Delete Action");
                    closeDialog();
                  }}
                >
                  CANCEL
                </button>
              </div>
            </div>
          </div>
        </div>
      )}

      {dialogType === "deleteSuccess" && (
        <div className="fixed inset-0 flex items-center justify-center bg-black bg-opacity-50 z-50">
          <div className="bg-white rounded-3xl p-10 shadow-xl">
            <h2 className="text-2xl font-bold text-gray-800 mb-10">
              Event successfully deleted
            </h2>
            <div className="grid grid-cols-1 justify-items-center">
              <button
                type="button"
                className="bg-green-400 text-white font-bold px-20 py-2 rounded-md hover:bg-green-500"
                onClick={() => {
                  {
                    /* Close dialog */
                  }
                  console.log("Event successfully deleted, reloading page");
                  window.location.reload();
                  closeDialog();
                }}
              >
                Continue
              </button>
            </div>
          </div>
        </div>
      )}

      {dialogType === "deletePeriodE" && (
        <div className="fixed inset-0 flex items-center justify-center bg-black bg-opacity-50 z-50">
          <div className="bg-white rounded-3xl p-10 shadow-xl">
            <h2 className="text-2xl font-bold text-gray-800 mb-10">
              We cannot delete an event that has already started.
            </h2>
            <div className="grid grid-cols-1 justify-items-center">
              <button
                type="button"
                className="bg-green-400 text-white font-bold px-20 py-2 rounded-md hover:bg-green-500"
                onClick={() => {
                  {
                    /* Close dialog */
                  }
                  console.log("Error deleting event, try again");
                  closeDialog();
                }}
              >
                Continue
              </button>
            </div>
          </div>
=======
            {dialogType === 'deletePeriodE' &&
                <div className="fixed inset-0 flex items-center justify-center bg-black bg-opacity-50 z-50">
                    <div className="bg-white rounded-3xl p-10 shadow-xl">
                        <h2 className="text-2xl font-bold text-gray-800 mb-10">We cannot delete an event that has already started.</h2>
                        <div className="grid grid-cols-1 justify-items-center">
                            <button
                                type="button"
                                className="bg-green-400 text-white font-bold px-20 py-2 rounded-md hover:bg-green-500"
                                onClick={() => {
                                    {/* Close dialog */ }
                                    console.log("Error deleting event, try again");
                                    closeDialog();
                                }}
                            >
                                OK
                            </button>
                        </div>
                    </div>
                </div>
            }
>>>>>>> 18626b52
        </div>
      )}
    </div>
  );
};

export default ContextMenu;<|MERGE_RESOLUTION|>--- conflicted
+++ resolved
@@ -1,592 +1,285 @@
 "use client";
-import { useState } from "react";
-import { FaCog, FaTrash, FaClipboardList, FaCheck } from "react-icons/fa"; // Iconos bonitos
-import { IEvent } from "@/entities/IEvent";
-import { ISectionFile } from "@/entities/ISectionFile";
-import { IEventSection } from "@/entities/IEventSection"; // Asegúrate que la ruta es correcta
-import { EditEventForm } from "../eventsUI/EditEventForm";
+import { useState } from 'react';
+import { FaCog, FaTrash, FaClipboardList, FaCheck } from 'react-icons/fa'; // Iconos bonitos
+
 const ContextMenu = ({ row }: { row: any }) => {
-  const [open, setOpen] = useState(false);
-  const [dialogType, setDialogType] = useState<
-    | null
-    | "edit"
-    | "delete"
-    | "deleteSuccess"
-    | "deletePeriodE"
-    | "requests"
-    | "done"
-    | "doneError"
-  >(null);
-  const [isLoading, setIsLoading] = useState(false);
-  const [event, setEvent] = useState<IEvent | null>(null);
-  const [sections, setSections] = useState<
-    (IEventSection & { files: ISectionFile[] })[]
-  >([]);
-  const [isEditLoading, setIsEditLoading] = useState(false);
-  const [isEditUserModalOpen, setIsEditUserModalOpen] = useState(false);
-
-  const toggleDropdown = () => {
-    setOpen(!open);
-  };
-
-  const handleAction = (
-    type: "edit" | "delete" | "requests" | "done" | "doneError"
-  ) => {
-    setDialogType(type);
-    setOpen(false);
-
-    if (type === "edit") {
-      fetchEventDetails(row.id);
+    const [open, setOpen] = useState(false);
+    const [dialogType, setDialogType] = useState<null | 'edit' | 'delete' | 'deleteSuccess' | 'deletePeriodE' | 'requests' | 'done' | 'doneError'>(null);
+    const [isLoading, setIsLoading] = useState(false);
+
+    const toggleDropdown = () => {
+        setOpen(!open);
+    };
+
+    const handleAction = (type: 'edit' | 'delete' | 'requests' | 'done' | 'doneError') => {
+        setDialogType(type);
+        setOpen(false);
+    };
+
+    const closeDialog = () => {
+        setDialogType(null);
+    };
+    { /* DELETE AN EVENT */ }
+    const deleteEvent = async (eventId: number) => {
+        try {
+            // First, get the event information
+            const eventResponse = await fetch(`/api/event/${eventId}`, {
+                method: 'GET',
+                headers: {
+                    'Content-Type': 'application/json',
+                },
+            });
+
+            if (!eventResponse.ok) {
+                throw new Error('Error getting event information');
+            }
+
+            const event = await eventResponse.json();
+            const currentDate = new Date();
+            const startDate = new Date(event.startDate);
+            const endDate = new Date(event.endDate);
+
+            // Verify if the current date is within the event's date range
+            if (currentDate >= startDate && currentDate <= endDate) {
+                setDialogType('deletePeriodE');
+                return;
+            }
+
+            // Delete the event from the databas
+            const response = await fetch(`/api/event/${eventId}`, {
+                method: 'DELETE',
+                headers: {
+                    'Content-Type': 'application/json',
+                },
+            });
+
+            if (!response.ok) {
+                throw new Error('Failed to delete event');
+            } else {
+                console.log('Event deleted successfully');
+                setDialogType('deleteSuccess');
+            }
+        } catch (error) {
+            console.error('Error deleting event:', error);
+            alert('Failed to delete event');
+        }
     }
-  };
-
-  const closeDialog = () => {
-    setDialogType(null);
-  };
-
-  const fetchEventDetails = async (eventId: number) => {
-    setIsEditLoading(true);
-    try {
-      const eventResponse = await fetch(`/api/event/${eventId}`, {
-        method: "GET",
-        headers: {
-          "Content-Type": "application/json",
-        },
-      });
-      if (!eventResponse.ok) {
-        throw new Error("Error getting event details");
-      }
-
-      const eventData = await eventResponse.json();
-      setEvent(eventData);
-
-      const sectionsResponse = await fetch(
-        `/api/eventSection?eventId=${eventId}`,
-        {
-          method: "GET",
-          headers: {
-            "Content-Type": "application/json",
-          },
+
+    // Function to mark an event as completed
+    const markEventAsDone = async (eventId: number) => {
+        setIsLoading(true);
+        try {
+            // Get current event
+            const response = await fetch(`/api/event/${eventId}`, {
+                method: 'GET',
+                headers: {
+                    'Content-Type': 'application/json',
+                },
+            });
+
+            if (!response.ok) {
+                throw new Error('Error getting the event');
+            }
+
+            const event = await response.json();
+
+            // Update "status" to 'DONE'
+            const updateResponse = await fetch(`/api/event/${eventId}`, {
+                method: 'PUT',
+                headers: {
+                    'Content-Type': 'application/json',
+                },
+                body: JSON.stringify({ ...event, status: 'DONE' }), // Changed 'done: true' to 'status: 'DONE''
+            });
+
+            if (!updateResponse.ok) {
+                // It's good practice to also check the response status text or body for more details from the API
+                const errorData = await updateResponse.text(); // Try to get more error info
+                console.error('API Error:', errorData);
+                throw new Error('Error updating the event. Status: ' + updateResponse.status);
+            }
+
+            const result = await updateResponse.json();
+
+            if (result.success) {
+                // Successful update
+                alert('The event has been successfully archived');
+                // Here you could reload the event list or update the UI.
+                window.location.reload();
+            } else {
+                // Log the specific error message from the API if available
+                console.error('API returned success:false', result.error);
+                throw new Error(result.error || 'Event could not be updated');
+            }
+        } catch (error) {
+            console.error('Error marking event as completed:', error);
+            alert('An error occurred while archiving the event.');
+        } finally {
+            setIsLoading(false);
+            closeDialog();
         }
-      );
-
-      if (!sectionsResponse.ok) {
-        throw new Error("Error getting sections details");
-      }
-
-      const sectionsData = await sectionsResponse.json();
-
-      const filteredSections = Array.isArray(sectionsData)
-        ? sectionsData.filter((section) => section.eventId === eventId)
-        : [];
-
-      console.log(
-        "Filtered sections for event",
-        eventId,
-        ":",
-        filteredSections
-      );
-      const sectionsWithFiles = await Promise.all(
-        filteredSections.map(async (section) => {
-          const filesResponse = await fetch(
-            `/api/sectionFile?sectionId=${section.id}`,
-            {
-              method: "GET",
-              headers: {
-                "Content-Type": "application/json",
-              },
-            }
-          );
-
-          if (!filesResponse.ok) {
-            return { ...section, files: [] };
-          }
-
-          const filesData = await filesResponse.json();
-
-          return { ...section, files: filesData };
-        })
-      );
-
-      setSections(sectionsWithFiles);
-    } catch (error) {
-      console.error("Error fetching event details:", error);
-      alert("Failed to load event details for editing");
-    } finally {
-      setIsEditLoading(false);
-    }
-  };
-
-  const updateEvent = async (
-    updatedEvent: IEvent,
-    updatedSections: (IEventSection & { files: ISectionFile[] })[]
-  ) => {
-    setIsLoading(true);
-    try {
-      const eventResponse = await fetch(`/api/event/${updatedEvent.id}`, {
-        method: "PUT",
-        headers: {
-          "Content-Type": "application/json",
-        },
-        body: JSON.stringify(updatedEvent),
-      });
-
-      if (!eventResponse.ok) {
-        throw new Error("Error updating event details");
-      }
-
-      for (const section of updatedSections) {
-        const { files, ...sectionData } = section;
-
-        if (section.id > 0) {
-          const sectionResponse = await fetch(
-            `/api/eventSection/${section.id}`,
-            {
-              method: "PUT",
-              headers: {
-                "Content-Type": "application/json",
-              },
-              body: JSON.stringify(sectionData),
-            }
-          );
-
-          if (!sectionResponse.ok) {
-            throw new Error(`Failed to update section ${section.id}`);
-          }
-        } else {
-          const sectionResponse = await fetch(`/api/eventSection`, {
-            method: "POST",
-            headers: {
-              "Content-Type": "application/json",
-            },
-            body: JSON.stringify(sectionData),
-          });
-
-          if (!sectionResponse.ok) {
-            throw new Error("Failed to create new section");
-          }
-
-          const newSectionData = await sectionResponse.json();
-          section.id = newSectionData.section.id;
-        }
-
-        for (const file of files) {
-          //This whole thing can stay empty for now if any issues
-          if (file.id > 0) {
-            const fileResponse = await fetch(`/api/sectionFile/${file.id}`, {
-              method: "PUT",
-              headers: {
-                "Content-Type": "application/json",
-              },
-              body: JSON.stringify(file),
-            });
-
-            if (!fileResponse.ok) {
-              throw new Error(`Failed to update file ${file.id}`);
-            }
-          } else {
-            const newFile: Omit<ISectionFile, "id"> = {
-              sectionId: section.id,
-              name: file.name,
-              dataBytes: file.dataBytes,
-            };
-
-            const fileResponse = await fetch(`/api/sectionFile`, {
-              method: "POST",
-              headers: {
-                "Content-Type": "application/json",
-              },
-              body: JSON.stringify(newFile),
-            });
-
-            if (!fileResponse.ok) {
-              throw new Error("Failed to upload file");
-            }
-          }
-        }
-      }
-
-      alert("Event updated successfully");
-      window.location.reload();
-    } catch (error) {
-      console.error("Error updating event details:", error);
-      alert(
-        `Failed to update event: ${
-          error instanceof Error ? error.message : "Unknown error"
-        }`
-      );
-    } finally {
-      setIsLoading(false);
-      closeDialog();
-    }
-  };
-  {
-    /* DELETE AN EVENT */
-  }
-  const deleteEvent = async (eventId: number) => {
-    try {
-      // First, get the event information
-      const eventResponse = await fetch(`/api/event/${eventId}`, {
-        method: "GET",
-        headers: {
-          "Content-Type": "application/json",
-        },
-      });
-
-      if (!eventResponse.ok) {
-        throw new Error("Error getting event information");
-      }
-
-      const event = await eventResponse.json();
-      const currentDate = new Date();
-      const startDate = new Date(event.startDate);
-      const endDate = new Date(event.endDate);
-
-      // Verify if the current date is within the event's date range
-      if (currentDate >= startDate && currentDate <= endDate) {
-        setDialogType("deletePeriodE");
-        return;
-      }
-
-      // Delete the event from the databas
-      const response = await fetch(`/api/event/${eventId}`, {
-        method: "DELETE",
-        headers: {
-          "Content-Type": "application/json",
-        },
-      });
-
-      if (!response.ok) {
-        throw new Error("Failed to delete event");
-      } else {
-        console.log("Event deleted successfully");
-        setDialogType("deleteSuccess");
-      }
-    } catch (error) {
-      console.error("Error deleting event:", error);
-      alert("Failed to delete event");
-    }
-  };
-
-  // Function to mark an event as completed
-  const markEventAsDone = async (eventId: number) => {
-    setIsLoading(true);
-    try {
-      // Get current event
-      const response = await fetch(`/api/event/${eventId}`, {
-        method: "GET",
-        headers: {
-          "Content-Type": "application/json",
-        },
-      });
-
-      if (!response.ok) {
-        throw new Error("Error getting the event");
-      }
-
-      const event = await response.json();
-
-      // Update "status" to 'DONE'
-      const updateResponse = await fetch(`/api/event/${eventId}`, {
-        method: "PUT",
-        headers: {
-          "Content-Type": "application/json",
-        },
-        body: JSON.stringify({ ...event, status: "DONE" }), // Changed 'done: true' to 'status: 'DONE''
-      });
-
-      if (!updateResponse.ok) {
-        // It's good practice to also check the response status text or body for more details from the API
-        const errorData = await updateResponse.text(); // Try to get more error info
-        console.error("API Error:", errorData);
-        throw new Error(
-          "Error updating the event. Status: " + updateResponse.status
-        );
-      }
-
-      const result = await updateResponse.json();
-
-      if (result.success) {
-        // Successful update
-        alert("The event has been successfully archived");
-        // Here you could reload the event list or update the UI.
-        window.location.reload();
-      } else {
-        // Log the specific error message from the API if available
-        console.error("API returned success:false", result.error);
-        throw new Error(result.error || "Event could not be updated");
-      }
-    } catch (error) {
-      console.error("Error marking event as completed:", error);
-      alert("An error occurred while archiving the event.");
-    } finally {
-      setIsLoading(false);
-      closeDialog();
-    }
-  };
-
-  return (
-    <div className="absolute">
-      <button
-        onClick={toggleDropdown}
-        className="flex hover:bg-zinc-100 hover:shadow-gray-500 hover:shadow-sm bg-white border-2 border-zinc-200 rounded-lg px-2 items-center"
-      >
-        <div className="text-center font-extrabold py-1 text-zinc-500">...</div>
-      </button>
-
-      {open && (
-        <div className="absolute right-0 mt-2 w-40 bg-white border border-gray-200 rounded-lg shadow-lg z-10">
-          <button
-            onClick={() => handleAction("requests")}
-            className="flex items-center w-full px-4 py-2 hover:bg-gray-100"
-          >
-            <FaClipboardList className="mr-2" /> User Requests
-          </button>
-          <button
-            onClick={() => handleAction("edit")}
-            className="flex items-center w-full px-4 py-2 hover:bg-gray-100"
-          >
-            <FaCog className="mr-2" /> Edit Event
-          </button>
-          <button
-            onClick={() => handleAction("done")}
-            className="flex items-center w-[95%] px-4 m-1 bg-lime-100 py-2 hover:bg-lime-200 rounded-md"
-          >
-            <FaCheck className="mr-2 text-lime-600" />{" "}
-            <span className="text-lime-600 font-bold">Done</span>
-          </button>
-          <button
-            onClick={() => handleAction("delete")}
-            className="flex items-center w-[95%] px-4 m-1 bg-red-200 py-2 hover:bg-red-300 rounded-md"
-          >
-            <FaTrash className="mr-2 text-rose-700" />{" "}
-            <span className="text-rose-700 font-bold">Delete Event</span>
-          </button>
-        </div>
-      )}
-
-      {/* Show Dialog depending on action */}
-      {dialogType === "done" && (
-        <div className="fixed inset-0 flex items-center justify-center bg-black bg-opacity-50 z-50">
-          <div className="bg-white rounded-3xl p-8 shadow-xl w-full max-w-md">
-            <h2 className="text-2xl font-bold text-gray-800 mb-4">
-              CONFIRMATION
-            </h2>
-            <p className="text-gray-700 mb-3">
-              Are you sure you want to mark this event as done?
-            </p>
-            <p className="text-gray-500 italic mb-7">
-              This event will be archived to the records and will not be
-              available to workers.
-            </p>
-            <div className="grid grid-cols-1 sm:grid-cols-2 gap-4">
-              <div className="grid grid-rows-1">
-                <button
-                  type="button"
-                  className="bg-green-600 text-white font-bold px-6 py-2 rounded-md hover:bg-green-700 w-full sm:w-auto disabled:opacity-50"
-                  onClick={() => markEventAsDone(row.id)}
-                  disabled={isLoading}
-                >
-                  {isLoading ? "PROCESANDO..." : "DONE"}
-                </button>
-              </div>
-              <div className="grid grid-rows-1">
-                <button
-                  type="button"
-                  className="border-2 border-pink-700 text-pink-700 font-bold px-6 py-2 rounded-md hover:bg-pink-100 w-full sm:w-auto"
-                  onClick={() => {
-                    console.log("Canceled");
-                    closeDialog();
-                  }}
-                  disabled={isLoading}
-                >
-                  CANCEL
-                </button>
-              </div>
-            </div>
-          </div>
-        </div>
-      )}
-
-      {dialogType === "doneError" && (
-        <div className="fixed inset-0 flex items-center justify-center bg-black bg-opacity-50 z-50">
-          <div className="bg-white rounded-3xl p-10 shadow-xl">
-            <h2 className="text-2xl font-bold text-gray-800 mb-3">
-              This event can't be archived
-            </h2>
-            <p className="text-gray-700 mb-3">This event has already begun.</p>
-            <p className="text text-gray-500 italic mb-9">
-              Events that have already started can only be archived.
-            </p>
-            <div className="grid grid-cols-1 justify-items-center">
-              <button
-                type="button"
-                className="bg-orange-400 text-white font-bold px-20 py-2 rounded-md hover:bg-orange-500"
-                onClick={() => {
-                  {
-                    /* Close dialog */
-                  }
-                  console.log("Exit");
-                  closeDialog();
-                }}
-              >
-                OK
-              </button>
-            </div>
-          </div>
-        </div>
-      )}
-
-      {dialogType === "edit" && (
-        <div className="fixed inset-0 flex items-center justify-center py-4 bg-black bg-opacity-50 z-50">
-          <div className="relative bg-white rounded-3xl p-8 shadow-lg my-4 lg:w-1/2 w-full h-full lg:h-full overflow-y-auto">
-            {/* CLOSE BUTTON */}
+    };
+
+    return (
+        <div className="absolute">
             <button
-              className="absolute top-2 right-2 text-gray-500 hover:text-gray-700"
-              onClick={closeDialog}
+                onClick={toggleDropdown}
+                className="flex hover:bg-zinc-100 hover:shadow-gray-500 hover:shadow-sm bg-white border-2 border-zinc-200 rounded-lg px-2 items-center"
             >
-              <svg
-                xmlns="http://www.w3.org/2000/svg"
-                className="h-6 w-6"
-                fill="none"
-                viewBox="0 0 24 24"
-                stroke="currentColor"
-              >
-                <path
-                  strokeLinecap="round"
-                  strokeLinejoin="round"
-                  strokeWidth={2}
-                  d="M6 18L18 6M6 6l12 12"
-                />
-              </svg>
+                <div className="text-center font-extrabold py-1 text-zinc-500">...</div>
             </button>
 
-            {isEditLoading ? (
-              <div className="flex items-center justify-center h-full">
-                <div className="text-xl font-bold">Loading event data...</div>
-              </div>
-            ) : (
-              <div className="p-1 my-4 h-full w-full overflow-visible overflow-y-scroll">
-                {/* HEADER TITLE */}
-                <div className="mb-5 justify-self-center">
-                  <div className="text-cyan-900 text-center text-3xl lg:text-5xl font-extrabold font-maven">
-                    Edit Event
-                  </div>
-                </div>
-                <hr className="w-[100%] border-t-4 border-cyan-900 " />
-
-                {/* FORM */}
-                {event && (
-                  <EditEventForm
-                    event={event}
-                    sections={sections}
-                    onSave={(updatedEvent, updatedSections) => {
-                      updateEvent(updatedEvent, updatedSections);
-                    }}
-                  />
-                )}
-              </div>
-            )}
-          </div>
-        </div>
-      )}
-
-<<<<<<< HEAD
-      {dialogType === "requests" && <></>}
-      {dialogType === "delete" && (
-        <div className="fixed inset-0 flex items-center justify-center py-4 bg-black bg-opacity-50 z-50">
-          <div className="relative bg-white rounded-3xl p-10 shadow-xl max-w-md">
-            <h2 className="text-2xl font-bold text-gray-800 mb-3">
-              CONFIRMATION
-            </h2>
-            <p className="text-gray-700 mb-3">
-              Are you sure you want to delete this event?
-            </p>
-            <p className="text text-gray-500 italic mb-5">
-              This event will be deleted permanently from the list.
-            </p>
-            <div className="grid grid-cols-1 sm:grid-cols-2 gap-4">
-              <div className="grid grid-rows-1">
-                <button
-                  type="button"
-                  className="bg-pink-700 text-white font-bold px-2 py-2 rounded-md hover:bg-pink-800"
-                  onClick={() => {
-                    {
-                      /* Here goes the confirm logic */
-                    }
-                    console.log("Confirm Delete Action");
-                    deleteEvent(row.id);
-                  }}
-                >
-                  DELETE
-                </button>
-              </div>
-              <div className="grid grid-rows-1">
-                <button
-                  type="button"
-                  className="border-2 border-pink-700 text-pink-700 font-bold px-2 py-2 rounded-md hover:bg-pink-100"
-                  onClick={() => {
-                    console.log("Confirm Delete Action");
-                    closeDialog();
-                  }}
-                >
-                  CANCEL
-                </button>
-              </div>
-            </div>
-          </div>
-        </div>
-      )}
-
-      {dialogType === "deleteSuccess" && (
-        <div className="fixed inset-0 flex items-center justify-center bg-black bg-opacity-50 z-50">
-          <div className="bg-white rounded-3xl p-10 shadow-xl">
-            <h2 className="text-2xl font-bold text-gray-800 mb-10">
-              Event successfully deleted
-            </h2>
-            <div className="grid grid-cols-1 justify-items-center">
-              <button
-                type="button"
-                className="bg-green-400 text-white font-bold px-20 py-2 rounded-md hover:bg-green-500"
-                onClick={() => {
-                  {
-                    /* Close dialog */
-                  }
-                  console.log("Event successfully deleted, reloading page");
-                  window.location.reload();
-                  closeDialog();
-                }}
-              >
-                Continue
-              </button>
-            </div>
-          </div>
-        </div>
-      )}
-
-      {dialogType === "deletePeriodE" && (
-        <div className="fixed inset-0 flex items-center justify-center bg-black bg-opacity-50 z-50">
-          <div className="bg-white rounded-3xl p-10 shadow-xl">
-            <h2 className="text-2xl font-bold text-gray-800 mb-10">
-              We cannot delete an event that has already started.
-            </h2>
-            <div className="grid grid-cols-1 justify-items-center">
-              <button
-                type="button"
-                className="bg-green-400 text-white font-bold px-20 py-2 rounded-md hover:bg-green-500"
-                onClick={() => {
-                  {
-                    /* Close dialog */
-                  }
-                  console.log("Error deleting event, try again");
-                  closeDialog();
-                }}
-              >
-                Continue
-              </button>
-            </div>
-          </div>
-=======
+            {open && (
+                <div className="absolute right-0 mt-2 w-40 bg-white border border-gray-200 rounded-lg shadow-lg z-10">
+                    <button onClick={() => handleAction('requests')} className="flex items-center w-full px-4 py-2 hover:bg-gray-100">
+                        <FaClipboardList className="mr-2" /> User Requests
+                    </button>
+                    <button onClick={() => handleAction('edit')} className="flex items-center w-full px-4 py-2 hover:bg-gray-100">
+                        <FaCog className="mr-2" /> Edit Event
+                    </button>
+                    <button onClick={() => handleAction('done')} className="flex items-center w-[95%] px-4 m-1 bg-lime-100 py-2 hover:bg-lime-200 rounded-md">
+                        <FaCheck className="mr-2 text-lime-600" /> <span className="text-lime-600 font-bold">Done</span>
+                    </button>
+                    <button onClick={() => handleAction('delete')} className="flex items-center w-[95%] px-4 m-1 bg-red-200 py-2 hover:bg-red-300 rounded-md">
+                        <FaTrash className="mr-2 text-rose-700" /> <span className="text-rose-700 font-bold">Delete Event</span>
+                    </button>
+
+                </div>
+            )}
+
+            {/* Show Dialog depending on action */}
+            {dialogType === 'done' && (
+                <div className="fixed inset-0 flex items-center justify-center bg-black bg-opacity-50 z-50">
+                    <div className="bg-white rounded-3xl p-8 shadow-xl w-full max-w-md">
+                        <h2 className="text-2xl font-bold text-gray-800 mb-4">CONFIRMATION</h2>
+                        <p className="text-gray-700 mb-3">
+                            Are you sure you want to mark this event as done?
+                        </p>
+                        <p className="text-gray-500 italic mb-7">
+                            This event will be archived to the records and will not be available to workers.
+                        </p>
+                        <div className="grid grid-cols-1 sm:grid-cols-2 gap-4">
+                            <div className="grid grid-rows-1">
+                                <button
+                                    type="button"
+                                    className="bg-green-600 text-white font-bold px-6 py-2 rounded-md hover:bg-green-700 w-full sm:w-auto disabled:opacity-50"
+                                    onClick={() => markEventAsDone(row.id)}
+                                    disabled={isLoading}
+                                >
+                                    {isLoading ? 'PROCESANDO...' : 'DONE'}
+                                </button>
+                            </div>
+                            <div className="grid grid-rows-1">
+                                <button
+                                    type="button"
+                                    className="border-2 border-pink-700 text-pink-700 font-bold px-6 py-2 rounded-md hover:bg-pink-100 w-full sm:w-auto"
+                                    onClick={() => {
+                                        console.log("Canceled");
+                                        closeDialog();
+                                    }}
+                                    disabled={isLoading}
+                                >
+                                    CANCEL
+                                </button>
+                            </div>
+                        </div>
+                    </div>
+                </div>
+            )}
+
+            {dialogType === 'doneError' && (
+                <div className="fixed inset-0 flex items-center justify-center bg-black bg-opacity-50 z-50">
+                    <div className="bg-white rounded-3xl p-10 shadow-xl">
+                        <h2 className="text-2xl font-bold text-gray-800 mb-3">This event can't be archived</h2>
+                        <p className="text-gray-700 mb-3">This event has already begun.</p>
+                        <p className="text text-gray-500 italic mb-9">
+                            Events that have already started can only be archived.
+                        </p>
+                        <div className="grid grid-cols-1 justify-items-center">
+                            <button
+                                type="button"
+                                className="bg-orange-400 text-white font-bold px-20 py-2 rounded-md hover:bg-orange-500"
+                                onClick={() => {
+                                    {/* Close dialog */ }
+                                    console.log("Exit");
+                                    closeDialog();
+                                }}
+                            >
+                                OK
+                            </button>
+                        </div>
+                    </div>
+                </div>
+            )}
+
+            {dialogType === 'edit' && (
+                <></>
+            )}
+
+            {dialogType === 'requests' && (
+                <></>
+            )
+
+            }
+            {dialogType === 'delete' && (
+                <div className="fixed inset-0 flex items-center justify-center py-4 bg-black bg-opacity-50 z-50">
+                    <div className="relative bg-white rounded-3xl p-10 shadow-xl max-w-md">
+                        <h2 className="text-2xl font-bold text-gray-800 mb-3">CONFIRMATION</h2>
+                        <p className="text-gray-700 mb-3">Are you sure you want to delete this event?</p>
+                        <p className="text text-gray-500 italic mb-5">This event will be deleted permanently from the list.</p>
+                        <div className="grid grid-cols-1 sm:grid-cols-2 gap-4">
+                            <div className="grid grid-rows-1">
+                                <button
+                                    type="button"
+                                    className="bg-pink-700 text-white font-bold px-2 py-2 rounded-md hover:bg-pink-800"
+                                    onClick={() => {
+                                        {/* Here goes the confirm logic */ }
+                                        console.log('Confirm Delete Action');
+                                        deleteEvent(row.id);
+                                    }}
+                                >
+                                    DELETE
+                                </button>
+                            </div>
+                            <div className="grid grid-rows-1">
+                                <button
+                                    type="button"
+                                    className="border-2 border-pink-700 text-pink-700 font-bold px-2 py-2 rounded-md hover:bg-pink-100"
+                                    onClick={() => {
+                                        console.log('Confirm Delete Action');
+                                        closeDialog();
+                                    }}
+                                >
+                                    CANCEL
+                                </button>
+                            </div>
+                        </div>
+                    </div>
+                </div>
+            )}
+
+            {dialogType === 'deleteSuccess' && (
+                <div className="fixed inset-0 flex items-center justify-center bg-black bg-opacity-50 z-50">
+                    <div className="bg-white rounded-3xl p-10 shadow-xl">
+                        <h2 className="text-2xl font-bold text-gray-800 mb-10">Event successfully deleted</h2>
+                        <div className="grid grid-cols-1 justify-items-center">
+                            <button
+                                type="button"
+                                className="bg-green-400 text-white font-bold px-20 py-2 rounded-md hover:bg-green-500"
+                                onClick={() => {
+                                    {/* Close dialog */ }
+                                    console.log("Event successfully deleted, reloading page");
+                                    window.location.reload();
+                                    closeDialog();
+                                }}
+                            >
+                                Continue
+                            </button>
+                        </div>
+                    </div>
+                </div>
+            )}
+
             {dialogType === 'deletePeriodE' &&
                 <div className="fixed inset-0 flex items-center justify-center bg-black bg-opacity-50 z-50">
                     <div className="bg-white rounded-3xl p-10 shadow-xl">
@@ -607,11 +300,8 @@
                     </div>
                 </div>
             }
->>>>>>> 18626b52
         </div>
-      )}
-    </div>
-  );
+    );
 };
 
 export default ContextMenu;