"use client";
import { useState } from "react";
import { FaCog, FaTrash } from "react-icons/fa"; // Iconos para editar y eliminar
import { IUser } from "@/entities/IUser"; // Asegúrate que la ruta es correcta
// Importa UserForm si vas a abrirlo en un modal para editar
import { UserForm } from "../usersUI/UserForm";

interface ContextMenuUsersProps {
<<<<<<< HEAD
  row: IUser;
  onUserModified?: (message: string) => void; // Callback para notificar cambios
}

const ContexMenuUsers = ({ row, onUserModified }: ContextMenuUsersProps) => {
  const [open, setOpen] = useState(false);
  // Tipos de diálogo específicos para usuarios
  const [dialogType, setDialogType] = useState<
    null | "editUser" | "deleteUser" | "deleteUserSuccess"
  >(null);
  const [isLoading, setIsLoading] = useState(false);
  //const [isEditUserModalOpen, setIsEditUserModalOpen] = useState(false);
=======
    row: IUser;
    onUserModified?: (message: string) => void; // Callback para notificar cambios
}

const ContexMenuUsers = ({ row, onUserModified }: ContextMenuUsersProps) => {
    const [open, setOpen] = useState(false);
    // Tipos de diálogo específicos para usuarios
    const [dialogType, setDialogType] = useState<
        null | "editUser" | "deleteUser" | "deleteUserSuccess"
    >(null);
    const [isLoading, setIsLoading] = useState(false);
    //const [isEditUserModalOpen, setIsEditUserModalOpen] = useState(false);
>>>>>>> a0eae9ef

  const toggleDropdown = () => {
    setOpen(!open);
  };

<<<<<<< HEAD
  const handleAction = (type: "editUser" | "deleteUser") => {
    setDialogType(type);
    setOpen(false); // Cierra el dropdown al seleccionar una acción
    if (type === "editUser") {
      // Aquí podrías abrir un modal con UserForm para editar el usuario
      // Por ejemplo, setIsEditUserModalOpen(true);
      console.log("Edit user action triggered for user ID:", row.id);
      // De momento, solo cerramos el dropdown y mostramos un log.
      // La implementación del modal de edición se puede añadir aquí.
    }
  };

  const closeDialog = () => {
    setDialogType(null);
    //setIsEditUserModalOpen(false);
  };

  const handleEditSaveSuccess = () => {
    closeDialog();
    if (onUserModified) {
      onUserModified("User modified successfully");
    } else {
      window.location.reload();
    }
  };

  const deleteUser = async (userId: number) => {
    setIsLoading(true);
    try {
      const response = await fetch(`/api/user/${userId}`, {
        method: "DELETE",
        headers: {
          "Content-Type": "application/json",
        },
      });

      if (!response.ok) {
        const errorData = await response.json();
        throw new Error(errorData.message || "Failed to delete user");
      }
=======
    const handleAction = (type: "editUser" | "deleteUser") => {
        setDialogType(type);
        setOpen(false); // Cierra el dropdown al seleccionar una acción
        if (type === "editUser") {
            // Aquí podrías abrir un modal con UserForm para editar el usuario
            // Por ejemplo, setIsEditUserModalOpen(true);
            console.log("Edit user action triggered for user ID:", row.id);
            // De momento, solo cerramos el dropdown y mostramos un log.
            // La implementación del modal de edición se puede añadir aquí.
        }
    };

    const closeDialog = () => {
        setDialogType(null);
        //setIsEditUserModalOpen(false);
    };

    const handleEditSaveSuccess = () => {
        closeDialog();
        if (onUserModified) {
            onUserModified("User modified successfully");
        } else {
            window.location.reload();
        }
    };

    const deleteUser = async (userId: number) => {
        setIsLoading(true);
        try {
            const response = await fetch(`/api/user/${userId}`, {
                method: "DELETE",
                headers: {
                    "Content-Type": "application/json",
                },
            });

            if (!response.ok) {
                const errorData = await response.json();
                throw new Error(errorData.message || "Failed to delete user");
            }

            console.log("User deleted successfully");
            setDialogType("deleteUserSuccess");
        } catch (error) {
            console.error("Error deleting user:", error);
            alert((error as Error).message || "Failed to delete user");
            // Podrías establecer un dialogType para errores si lo prefieres
        } finally {
            setIsLoading(false);
            // No cerramos el diálogo de confirmación aquí para que el usuario vea el de éxito/error
        }
    };
>>>>>>> a0eae9ef

      console.log("User deleted successfully");
      setDialogType("deleteUserSuccess");
    } catch (error) {
      console.error("Error deleting user:", error);
      alert((error as Error).message || "Failed to delete user");
      // Podrías establecer un dialogType para errores si lo prefieres
    } finally {
      setIsLoading(false);
      // No cerramos el diálogo de confirmación aquí para que el usuario vea el de éxito/error
    }
  };

  return (
    <div className="absolute">
      <button
        onClick={toggleDropdown}
        className="flex hover:bg-zinc-100 hover:shadow-gray-500 hover:shadow-sm bg-white border-2 border-zinc-200 rounded-lg px-2 items-center"
      >
        <div className="text-center font-extrabold py-1 text-zinc-500">...</div>
      </button>

      {open && (
        <div className="absolute right-0 mt-2 w-40 bg-white border border-gray-200 rounded-lg shadow-lg z-10">
          <button
            onClick={() => handleAction("editUser")}
            className="flex items-center w-full px-4 py-2 hover:bg-gray-100"
          >
            <FaCog className="mr-2" /> Edit User
          </button>
          <button
            onClick={() => handleAction("deleteUser")}
            className="flex items-center w-[95%] px-4 m-1 bg-red-200 py-2 hover:bg-red-300 rounded-md"
          >
            <FaTrash className="mr-2 text-rose-700" />{" "}
            <span className="text-rose-700 font-bold">Delete User</span>
          </button>
        </div>
      )}

      {/* Modal para editar usuario (ejemplo básico) */}
      {dialogType === "editUser" && (
        <div className="fixed inset-0 flex items-center justify-center py-4 bg-black bg-opacity-50 z-50">
          <div className="relative bg-white rounded-3xl p-8 shadow-lg my-4 lg:w-1/2 w-11/12 max-h-[90vh] overflow-y-auto">
            <button
              className="absolute top-4 right-4 text-gray-500 hover:text-gray-700"
              onClick={closeDialog}
            >
              <svg
                xmlns="http://www.w3.org/2000/svg"
                className="h-6 w-6"
                fill="none"
                viewBox="0 0 24 24"
                stroke="currentColor"
              >
                <path
                  strokeLinecap="round"
                  strokeLinejoin="round"
                  strokeWidth={2}
                  d="M6 18L18 6M6 6l12 12"
                />
              </svg>
            </button>
            <UserForm
              title={`Editar Usuario: ${row.name}`}
              userId={row.id}
              initialData={row}
              onFormSubmitSuccess={handleEditSaveSuccess}
            />
          </div>
        </div>
      )}

<<<<<<< HEAD
      {dialogType === "deleteUser" && (
        <div className="fixed inset-0 flex items-center justify-center py-4 bg-black bg-opacity-50 z-50">
          <div className="relative bg-white rounded-3xl p-10 shadow-xl max-w-md">
            <h2 className="text-2xl font-bold text-gray-800 mb-3">
              CONFIRMATION
            </h2>
            <p className="text-gray-700 mb-3">
              Are you sure you want to delete the user{" "}
              <span className="font-bold">{row.name}</span>?
            </p>
            <p className="text-gray-500 italic mb-5">
              This user will be deleted permanently.
            </p>
            <div className="grid grid-cols-1 sm:grid-cols-2 gap-4">
              <button
                type="button"
                className="bg-pink-700 text-white font-bold px-2 py-2 rounded-md hover:bg-pink-800 disabled:opacity-50"
                onClick={() => deleteUser(row.id)}
                disabled={isLoading}
              >
                {isLoading ? "DELETING..." : "DELETE"}
              </button>
              <button
                type="button"
                className="border-2 border-pink-700 text-pink-700 font-bold px-2 py-2 rounded-md hover:bg-pink-100"
                onClick={closeDialog}
                disabled={isLoading}
              >
                CANCEL
              </button>
            </div>
          </div>
        </div>
      )}

      {dialogType === "deleteUserSuccess" && (
        <div className="fixed inset-0 flex items-center justify-center bg-black bg-opacity-50 z-50">
          <div className="bg-white rounded-3xl p-10 shadow-xl">
            <h2 className="text-2xl font-bold text-gray-800 mb-10">
              User successfully deleted
            </h2>
            <div className="grid grid-cols-1 justify-items-center">
              <button
                type="button"
                className="bg-green-500 text-white font-bold px-20 py-2 rounded-md hover:bg-green-600"
                onClick={() => {
                  closeDialog();
                  if (onUserModified) {
                    onUserModified("User deleted successfully");
                  } else {
                    window.location.reload();
                  }
                }}
              >
                Continue
              </button>
            </div>
          </div>
=======
            {open && (
                <div className="absolute right-0 mt-2 w-40 bg-white border border-gray-200 rounded-lg shadow-lg z-10">
                    <button
                        onClick={() => handleAction("editUser")}
                        className="flex items-center w-full px-4 py-2 hover:bg-gray-100"
                    >
                        <FaCog className="mr-2" /> Edit User
                    </button>
                    <button
                        onClick={() => handleAction("deleteUser")}
                        className="flex items-center w-[95%] px-4 m-1 bg-red-200 py-2 hover:bg-red-300 rounded-md"
                    >
                        <FaTrash className="mr-2 text-rose-700" />{" "}
                        <span className="text-rose-700 font-bold">Delete User</span>
                    </button>
                </div>
            )}

            {/* Modal para editar usuario (ejemplo básico) */}
            {dialogType === "editUser" && (
                <div className="fixed inset-0 flex items-center justify-center py-4 bg-black bg-opacity-50 z-50">
                    <div className="relative bg-white rounded-3xl p-8 shadow-lg my-4 lg:w-1/2 w-11/12 max-h-[90vh] overflow-y-auto">
                        <button
                            className="absolute top-4 right-4 text-gray-500 hover:text-gray-700"
                            onClick={closeDialog}
                        >
                            <svg
                                xmlns="http://www.w3.org/2000/svg"
                                className="h-6 w-6"
                                fill="none"
                                viewBox="0 0 24 24"
                                stroke="currentColor"
                            >
                                <path
                                    strokeLinecap="round"
                                    strokeLinejoin="round"
                                    strokeWidth={2}
                                    d="M6 18L18 6M6 6l12 12"
                                />
                            </svg>
                        </button>
                        <UserForm
                            title={`Edit User: ${row.name}`}
                            userId={row.id}
                            initialData={row}
                            onFormSubmitSuccess={handleEditSaveSuccess}
                        />
                    </div>
                </div>
            )}

            {dialogType === "deleteUser" && (
                <div className="fixed inset-0 flex items-center justify-center py-4 bg-black bg-opacity-50 z-50">
                    <div className="relative bg-white rounded-3xl p-10 shadow-xl max-w-md">
                        <h2 className="text-2xl font-bold text-gray-800 mb-3">
                            CONFIRMATION
                        </h2>
                        <p className="text-gray-700 mb-3">
                            Are you sure you want to delete the user{" "}
                            <span className="font-bold">{row.name}</span>?
                        </p>
                        <p className="text-gray-500 italic mb-5">
                            This user will be deleted permanently.
                        </p>
                        <div className="grid grid-cols-1 sm:grid-cols-2 gap-4">
                            <button
                                type="button"
                                className="bg-pink-700 text-white font-bold px-2 py-2 rounded-md hover:bg-pink-800 disabled:opacity-50"
                                onClick={() => deleteUser(row.id)}
                                disabled={isLoading}
                            >
                                {isLoading ? "DELETING..." : "DELETE"}
                            </button>
                            <button
                                type="button"
                                className="border-2 border-pink-700 text-pink-700 font-bold px-2 py-2 rounded-md hover:bg-pink-100"
                                onClick={closeDialog}
                                disabled={isLoading}
                            >
                                CANCEL
                            </button>
                        </div>
                    </div>
                </div>
            )}

            {dialogType === "deleteUserSuccess" && (
                <div className="fixed inset-0 flex items-center justify-center bg-black bg-opacity-50 z-50">
                    <div className="bg-white rounded-3xl p-10 shadow-xl">
                        <h2 className="text-2xl font-bold text-gray-800 mb-10">
                            User successfully deleted
                        </h2>
                        <div className="grid grid-cols-1 justify-items-center">
                            <button
                                type="button"
                                className="bg-green-500 text-white font-bold px-20 py-2 rounded-md hover:bg-green-600"
                                onClick={() => {
                                    closeDialog();
                                    if (onUserModified) {
                                        onUserModified("User deleted successfully");
                                    } else {
                                        window.location.reload();
                                    }
                                }}
                            >
                                Continue
                            </button>
                        </div>
                    </div>
                </div>
            )}
>>>>>>> a0eae9ef
        </div>
      )}
    </div>
  );
};

export default ContexMenuUsers;<|MERGE_RESOLUTION|>--- conflicted
+++ resolved
@@ -6,20 +6,6 @@
 import { UserForm } from "../usersUI/UserForm";
 
 interface ContextMenuUsersProps {
-<<<<<<< HEAD
-  row: IUser;
-  onUserModified?: (message: string) => void; // Callback para notificar cambios
-}
-
-const ContexMenuUsers = ({ row, onUserModified }: ContextMenuUsersProps) => {
-  const [open, setOpen] = useState(false);
-  // Tipos de diálogo específicos para usuarios
-  const [dialogType, setDialogType] = useState<
-    null | "editUser" | "deleteUser" | "deleteUserSuccess"
-  >(null);
-  const [isLoading, setIsLoading] = useState(false);
-  //const [isEditUserModalOpen, setIsEditUserModalOpen] = useState(false);
-=======
     row: IUser;
     onUserModified?: (message: string) => void; // Callback para notificar cambios
 }
@@ -32,54 +18,11 @@
     >(null);
     const [isLoading, setIsLoading] = useState(false);
     //const [isEditUserModalOpen, setIsEditUserModalOpen] = useState(false);
->>>>>>> a0eae9ef
-
-  const toggleDropdown = () => {
-    setOpen(!open);
-  };
-
-<<<<<<< HEAD
-  const handleAction = (type: "editUser" | "deleteUser") => {
-    setDialogType(type);
-    setOpen(false); // Cierra el dropdown al seleccionar una acción
-    if (type === "editUser") {
-      // Aquí podrías abrir un modal con UserForm para editar el usuario
-      // Por ejemplo, setIsEditUserModalOpen(true);
-      console.log("Edit user action triggered for user ID:", row.id);
-      // De momento, solo cerramos el dropdown y mostramos un log.
-      // La implementación del modal de edición se puede añadir aquí.
-    }
-  };
-
-  const closeDialog = () => {
-    setDialogType(null);
-    //setIsEditUserModalOpen(false);
-  };
-
-  const handleEditSaveSuccess = () => {
-    closeDialog();
-    if (onUserModified) {
-      onUserModified("User modified successfully");
-    } else {
-      window.location.reload();
-    }
-  };
-
-  const deleteUser = async (userId: number) => {
-    setIsLoading(true);
-    try {
-      const response = await fetch(`/api/user/${userId}`, {
-        method: "DELETE",
-        headers: {
-          "Content-Type": "application/json",
-        },
-      });
-
-      if (!response.ok) {
-        const errorData = await response.json();
-        throw new Error(errorData.message || "Failed to delete user");
-      }
-=======
+
+    const toggleDropdown = () => {
+        setOpen(!open);
+    };
+
     const handleAction = (type: "editUser" | "deleteUser") => {
         setDialogType(type);
         setOpen(false); // Cierra el dropdown al seleccionar una acción
@@ -132,140 +75,16 @@
             // No cerramos el diálogo de confirmación aquí para que el usuario vea el de éxito/error
         }
     };
->>>>>>> a0eae9ef
-
-      console.log("User deleted successfully");
-      setDialogType("deleteUserSuccess");
-    } catch (error) {
-      console.error("Error deleting user:", error);
-      alert((error as Error).message || "Failed to delete user");
-      // Podrías establecer un dialogType para errores si lo prefieres
-    } finally {
-      setIsLoading(false);
-      // No cerramos el diálogo de confirmación aquí para que el usuario vea el de éxito/error
-    }
-  };
-
-  return (
-    <div className="absolute">
-      <button
-        onClick={toggleDropdown}
-        className="flex hover:bg-zinc-100 hover:shadow-gray-500 hover:shadow-sm bg-white border-2 border-zinc-200 rounded-lg px-2 items-center"
-      >
-        <div className="text-center font-extrabold py-1 text-zinc-500">...</div>
-      </button>
-
-      {open && (
-        <div className="absolute right-0 mt-2 w-40 bg-white border border-gray-200 rounded-lg shadow-lg z-10">
-          <button
-            onClick={() => handleAction("editUser")}
-            className="flex items-center w-full px-4 py-2 hover:bg-gray-100"
-          >
-            <FaCog className="mr-2" /> Edit User
-          </button>
-          <button
-            onClick={() => handleAction("deleteUser")}
-            className="flex items-center w-[95%] px-4 m-1 bg-red-200 py-2 hover:bg-red-300 rounded-md"
-          >
-            <FaTrash className="mr-2 text-rose-700" />{" "}
-            <span className="text-rose-700 font-bold">Delete User</span>
-          </button>
-        </div>
-      )}
-
-      {/* Modal para editar usuario (ejemplo básico) */}
-      {dialogType === "editUser" && (
-        <div className="fixed inset-0 flex items-center justify-center py-4 bg-black bg-opacity-50 z-50">
-          <div className="relative bg-white rounded-3xl p-8 shadow-lg my-4 lg:w-1/2 w-11/12 max-h-[90vh] overflow-y-auto">
+
+    return (
+        <div className="absolute">
             <button
-              className="absolute top-4 right-4 text-gray-500 hover:text-gray-700"
-              onClick={closeDialog}
+                onClick={toggleDropdown}
+                className="flex hover:bg-zinc-100 hover:shadow-gray-500 hover:shadow-sm bg-white border-2 border-zinc-200 rounded-lg px-2 items-center"
             >
-              <svg
-                xmlns="http://www.w3.org/2000/svg"
-                className="h-6 w-6"
-                fill="none"
-                viewBox="0 0 24 24"
-                stroke="currentColor"
-              >
-                <path
-                  strokeLinecap="round"
-                  strokeLinejoin="round"
-                  strokeWidth={2}
-                  d="M6 18L18 6M6 6l12 12"
-                />
-              </svg>
+                <div className="text-center font-extrabold py-1 text-zinc-500">...</div>
             </button>
-            <UserForm
-              title={`Editar Usuario: ${row.name}`}
-              userId={row.id}
-              initialData={row}
-              onFormSubmitSuccess={handleEditSaveSuccess}
-            />
-          </div>
-        </div>
-      )}
-
-<<<<<<< HEAD
-      {dialogType === "deleteUser" && (
-        <div className="fixed inset-0 flex items-center justify-center py-4 bg-black bg-opacity-50 z-50">
-          <div className="relative bg-white rounded-3xl p-10 shadow-xl max-w-md">
-            <h2 className="text-2xl font-bold text-gray-800 mb-3">
-              CONFIRMATION
-            </h2>
-            <p className="text-gray-700 mb-3">
-              Are you sure you want to delete the user{" "}
-              <span className="font-bold">{row.name}</span>?
-            </p>
-            <p className="text-gray-500 italic mb-5">
-              This user will be deleted permanently.
-            </p>
-            <div className="grid grid-cols-1 sm:grid-cols-2 gap-4">
-              <button
-                type="button"
-                className="bg-pink-700 text-white font-bold px-2 py-2 rounded-md hover:bg-pink-800 disabled:opacity-50"
-                onClick={() => deleteUser(row.id)}
-                disabled={isLoading}
-              >
-                {isLoading ? "DELETING..." : "DELETE"}
-              </button>
-              <button
-                type="button"
-                className="border-2 border-pink-700 text-pink-700 font-bold px-2 py-2 rounded-md hover:bg-pink-100"
-                onClick={closeDialog}
-                disabled={isLoading}
-              >
-                CANCEL
-              </button>
-            </div>
-          </div>
-        </div>
-      )}
-
-      {dialogType === "deleteUserSuccess" && (
-        <div className="fixed inset-0 flex items-center justify-center bg-black bg-opacity-50 z-50">
-          <div className="bg-white rounded-3xl p-10 shadow-xl">
-            <h2 className="text-2xl font-bold text-gray-800 mb-10">
-              User successfully deleted
-            </h2>
-            <div className="grid grid-cols-1 justify-items-center">
-              <button
-                type="button"
-                className="bg-green-500 text-white font-bold px-20 py-2 rounded-md hover:bg-green-600"
-                onClick={() => {
-                  closeDialog();
-                  if (onUserModified) {
-                    onUserModified("User deleted successfully");
-                  } else {
-                    window.location.reload();
-                  }
-                }}
-              >
-                Continue
-              </button>
-            </div>
-          </div>
-=======
+
             {open && (
                 <div className="absolute right-0 mt-2 w-40 bg-white border border-gray-200 rounded-lg shadow-lg z-10">
                     <button
@@ -377,11 +196,8 @@
                     </div>
                 </div>
             )}
->>>>>>> a0eae9ef
         </div>
-      )}
-    </div>
-  );
+    );
 };
 
 export default ContexMenuUsers;