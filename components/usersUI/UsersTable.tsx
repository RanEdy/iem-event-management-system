--- conflicted
+++ resolved
@@ -303,17 +303,9 @@
             {/* USER FORM */}
             <UserForm
               title="Register User"
-<<<<<<< HEAD
-              // onSave={() => { // Asumiendo que UserForm tiene una prop onSave
-              //    //setIsDialogOpen(false);
-              //     showToastMessage("User added successfully");
-              //     loadUsers(); // Recargar la lista de usuarios
-              // }}
-=======
               onSave={() => { // Asumiendo que UserForm tiene una prop onSave
                   loadUsers();
               }}
->>>>>>> a0eae9ef
             />
           </div>
         </div>
