"use client";

import { useEffect, useRef, useState } from "react";
import { useLogin } from "../loginUI/LoginProvider";
import { IUser } from "@/entities/IUser";
import DatePicker from "react-datepicker";
import "react-datepicker/dist/react-datepicker.css";
import { UserLevel } from "@prisma/client";

type UserFormProps = {
  title: string;
  userId?: number; //If this component will be use to modified an user
  initialData?: IUser;
  onFormSubmitSuccess?: () => void;
<<<<<<< HEAD
=======
  onSave?: () => void;
>>>>>>> a0eae9ef
};

export const UserForm: React.FC<UserFormProps> = ({
  title,
  userId,
  initialData,
  onFormSubmitSuccess,
<<<<<<< HEAD
=======
  onSave,
>>>>>>> a0eae9ef
}) => {
  const { userSession } = useLogin();
  const [isSubmitting, setIsSubmitting] = useState(false);

  useEffect(() => {
    if (userId && initialData) {
      setName(initialData.name);
      setEmail(initialData.email);
      setPhone(initialData.phone);
      setBirthday(
        initialData.birthday ? new Date(initialData.birthday) : new Date()
      );
      setHireDate(
        initialData.hireDate ? new Date(initialData.hireDate) : new Date()
      );
      setContactName(initialData.contactName || "");
      setContactPhone(initialData.contactPhone || "");
      setGuardCard(initialData.guardCard || false);
      setIsActive(initialData.active);
      setLevel(initialData.level);
    }
  }, [userId, initialData]);

  useEffect(() => {
    console.log("CURRENT USER:", userSession?.name);
    console.log("CURRENT USER LEVEL:", userSession?.level);
  }, [userSession]);

  const [name, setName] = useState<string>("");
  const [email, setEmail] = useState<string>("");
  const [phone, setPhone] = useState<string>("");
  const [birthday, setBirthday] = useState<Date>(new Date());
  const [hireDate, setHireDate] = useState<Date>(new Date());
  const [contactName, setContactName] = useState<string>("");
  const [contactPhone, setContactPhone] = useState<string>("");
  const [guardCard, setGuardCard] = useState<boolean>(false);
  const [isActive, setIsActive] = useState<boolean>(false);

  //if the person who is modifying has the MASTER role
  const [level, setLevel] = useState<UserLevel | "">("");

  // Dialog state for "ok" button in the dialog
  const [succesDialogOpen, setSuccesDialogOpen] = useState(false);
  // This const obtains the generated password, we can delete it later. But for now, we will leave it here to see how it works.
  const [generatedPassword, setGeneratedPassword] = useState<string>("");
  // This will be used to clean the form after the user has been created.

<<<<<<< HEAD
=======

  // This dialog state for the success update
  const [successMessage, setSuccessMessage] = useState<string>("");
  
>>>>>>> a0eae9ef
  // Dialog state for "error" button in the dialog
  const [errorDialogOpen, setErrorDialogOpen] = useState(false);
  const [errorMessage, setErrorMessage] = useState<string>("");

  useEffect(() => {
    // Check if the user is not MASTER and set STAFF as the default value
    if (userSession?.level !== UserLevel.MASTER) {
      setLevel(UserLevel.STAFF);
    }
  }, [userSession]);

  const updateUser = async (): Promise<any | null> => {
    if (!userId) return null;
    setIsSubmitting(true);
    try {
      const validation = await fetch("/api/user/validate", {
        method: "POST",
        headers: {
          "Content-Type": "application/json",
        },
        body: JSON.stringify({
          name,
          email: "edit@test.com",
          phone,
          birthday,
          hireDate,
          contactName,
          contactPhone,
        }),
      });

      const validationResult = await validation.json();

      if (!validationResult.success) {
        setErrorMessage(validationResult.error);
        setErrorDialogOpen(true);
        return null;
      }

      const userToUpdate = {
        name,
        email,
        phone,
        birthday,
        hireDate,
        contactName,
        contactPhone,
        guardCard,
        active: isActive,
        level,
      };
<<<<<<< HEAD
      console.log("Usuario a actualizar:", userToUpdate);
=======
      console.log("User to uptade:", userToUpdate);
>>>>>>> a0eae9ef

      const responseUpdateUser = await fetch(`/api/user/${userId}`, {
        method: "PUT",
        headers: {
          "Content-Type": "application/json",
        },
        body: JSON.stringify(userToUpdate),
      });

      const response = await responseUpdateUser.json();

      if (!response.success) {
        setErrorMessage(
          response.error ||
            "An unexpected error occurred while updating the user."
        );
        setErrorDialogOpen(true);
        return null;
      }
<<<<<<< HEAD
      return { success: true };
=======
      setSuccessMessage(`The user ${name} has been updated successfully.`);
      setSuccesDialogOpen(true);

>>>>>>> a0eae9ef
    } catch (error) {
      console.error("Error updating user:", error);
      setErrorMessage("An unexpected error occurred while updating the user.");
      setErrorDialogOpen(true);
      return null;
    } finally {
      setIsSubmitting(false);
    }
  };

  const createUser = async (): Promise<any | null> => {
    try {
      // We validate the data before sending it to the database.
      // If the data is valid, we generate a password.
      const validation = await fetch("/api/user/validate", {
        method: "POST",
        headers: {
          "Content-Type": "application/json",
        },
        body: JSON.stringify({
          name,
          email,
          phone,
          birthday,
          hireDate,
          contactName,
          contactPhone,
        }),
      });

      //validation response
      const validationResult = await validation.json();

      if (!validationResult.success) {
        setErrorMessage(validationResult.error);
        setErrorDialogOpen(true);
        return null;
      }

      // We save the password in our local variable, to send it as a response from the method and thus be able to use it later.
      let generatedPassword = validationResult.generatedPassword;

      // Once everything has been validated, proceed to fill out the interface.
      const userToSend = {
        name,
        password: generatedPassword,
        level,
        email,
        phone,
        birthday,
        hireDate,
        contactName,
        contactPhone,
        guardCard,
        active: isActive,
        supervisorCount: 0,
        managerCount: 0,
        logisticCount: 0,
        driverCount: 0,
        dispatchCount: 0,
        assistantManagerCount: 0,
      };

      //Just to observe what is being stored in the database
      //This should only be seen by developers, before releasing it to production, this console should be removed for security reasons.
      console.log("User to send:", userToSend);

      //Once we have the interface correctly filled out, we proceed to store it in the database
      const responseCreateUser = await fetch("/api/user", {
        method: "POST",
        headers: {
          "Content-Type": "application/json",
        },
        body: JSON.stringify(userToSend),
      });

      const response = await responseCreateUser.json();

      // We return the result of the registration and the password generated before being encrypted.
      return { success: response.success, generatedPassword };
    } catch (error) {
      console.error("Error creating user:", error);
      setErrorMessage("An unexpected error occurred while creating the user.");
      setErrorDialogOpen(true);
      return null;
    }
  };

  const cleanForm = () => {
    setName("");
    setEmail("");
    setPhone("");
    setBirthday(new Date());
    setHireDate(new Date());
    setContactName("");
    setContactPhone("");
    setGuardCard(false);
    setIsActive(false);
    setLevel("");

    if (userSession?.level === UserLevel.MASTER) {
      setLevel("");
    } else {
      setLevel(UserLevel.STAFF);
    }
  };

  const handleUser = async (e: React.FormEvent) => {
    e.preventDefault();
    setIsSubmitting(true);
    try {
      if (userId) {
        const updatedUser = await updateUser();
        if (updatedUser && updatedUser.success) {
<<<<<<< HEAD
          if (onFormSubmitSuccess) {
            onFormSubmitSuccess();
          }
        }
      } else {
        const newUser = await createUser();
        if (newUser && newUser.success) {
          setGeneratedPassword(newUser.generatedPassword);
          setSuccesDialogOpen(true);
        }
=======
        //   if (onFormSubmitSuccess) {
        //     onFormSubmitSuccess();
        //   }
        }
      } else {
        const newUser = await createUser();
        if (newUser && newUser.success) {
          setGeneratedPassword(newUser.generatedPassword);
          setSuccessMessage("User created successfully.");
          setSuccesDialogOpen(true);
        }
>>>>>>> a0eae9ef
      }
    } catch (error) {
      console.error("Error creating user:", error);
      setErrorMessage("An unexpected error occurred while creating the user.");
      setErrorDialogOpen(true);
    } finally {
      setIsSubmitting(false);
    }
  };

  return (
    <div className="p-1 my-4 h-full w-full overflow-visible overflow-y-scroll">
      {/* HEADER TITLE */}
      <div className="mb-5 justify-self-center">
        <div className="text-cyan-900 text-center text-3xl lg:text-5xl font-extrabold font-maven">
          {title}
        </div>
      </div>
      <hr className="w-[100%] border-t-4 border-cyan-900 " />

      {/* FORM */}
      <div className="justify-between">
        <form onSubmit={handleUser}>
          <input
            type="text"
            id="name"
            value={name}
            required
            onChange={(e) => setName(e.target.value)}
            placeholder="Name*"
            className="border-2 border-gray-300 w-full p-2 mt-6 placeholder-gray-400 rounded-md"
            title="Name*"
          />

          <input
            type="email"
            id="email"
            value={email}
            required
            onChange={(e) => setEmail(e.target.value)}
            placeholder="Email*"
            className="border-2 border-gray-300 w-full p-2 mt-6 placeholder-gray-400 rounded-md"
            title="Email*"
          />

          <input
            type="text"
            id="phone"
            value={phone}
            required
            onChange={(e) => setPhone(e.target.value)}
            placeholder="Phone*"
            className="border-2 border-gray-300 w-full p-2 mt-6 placeholder-gray-400 rounded-md"
            title="Phone*"
          />

          {/* DATE TABLE */}
          <div className="grid grid-cols-1 sm:grid-cols-2 gap-4  mt-4">
            {/* FIRST CELL: BIRTHDAY DATE */}
            <div className="grid grid-rows-2">
              <label className="text-lg font-bold text-center mb-5">
                Birthday
                <hr className="border-t-2 border-gray-300 mt-2" />
              </label>
              <DatePicker
                className="w-full p-2 border-2 border-gray-300 rounded-md"
                selected={birthday}
                onChange={(date) => {
                  if (date) {
                    setBirthday(date);
                  } else {
                    setBirthday(new Date());
                  }
                }}
                showTimeSelect
                dateFormat="MMMM, dd,  yyyy hh:mm aa"
                placeholderText="Birthday*"
              />
            </div>

            {/* SECOND CELL: HIRE DATE */}
            <div className="grid grid-rows-2">
              <label
                htmlFor="endDate"
                className="text-lg font-bold text-center mb-5"
              >
                Hire Date
                <hr className="border-t-2 border-gray-300 mt-2" />
              </label>
              <DatePicker
                className="w-full p-2 border-2 border-gray-300 rounded-md"
                selected={hireDate}
                onChange={(date) => {
                  if (date) {
                    setHireDate(date);
                  }
                }}
                showTimeSelect
                dateFormat="MMMM, dd,  yyyy hh:mm aa"
                placeholderText="Hire Date*"
              />
            </div>
          </div>

          <hr className="border-t-2 border-gray-300 sm:mt-2 mt-5" />

          {/* CONTACT INFO */}
          <div className="grid grid-cols-1 sm:grid-cols-2 gap-4">
            {/* FIRST CELL: CONTACT NAME */}
            <div className="grid grid-rows-1">
              <input
                type="text"
                id="EmergencyContactName"
                value={contactName}
                required
                onChange={(e) => setContactName(e.target.value)}
                placeholder="Emergency Contact Name*"
                className="border-2 border-gray-300 w-full p-2 mt-6 placeholder-gray-400 rounded-md"
                title="Emergency Contact Name"
              />
            </div>

            {/* SECOND CELL: CONTACT PHONE */}
            <div className="grid grid-rows-1">
              <input
                type="text"
                id="EmergencyContactPhone"
                value={contactPhone}
                required
                onChange={(e) => setContactPhone(e.target.value)}
                placeholder="Emergency Contact Phone*"
                className="border-2 border-gray-300 w-full p-2 mt-6 placeholder-gray-400 rounded-md"
                title="Emergency Contact Phone"
              />
            </div>
          </div>

          {/* USER LEVEL: ONLY AVAILABLE FOR MASTER */}
          {userSession?.level === UserLevel.MASTER && (
            <div className="justify-start xs:justify-center lg:justify-start mt-8 w-full sm:w-1/3">
              <label className="flex items-center">
                <select
                  id="userLevel"
                  value={level ?? ""}
                  required
                  onChange={(e) => setLevel(e.target.value as UserLevel)}
                  className="border-2 border-gray-300 w-full p-2 rounded-md"
                  title="User Level*"
                >
                  <option value="">User level</option>
                  {Object.values(UserLevel).map((userLevel) => (
                    <option key={userLevel} value={userLevel}>
                      {userLevel}
                    </option>
                  ))}
                </select>
              </label>
            </div>
          )}

          {/* GUARD CARD */}
          <div className="grid grid-rows-1 justify-start xs:justify-center lg:justify-start mt-6">
            <label className="flex items-center cursor-pointer">
              {/* SWITCH TEXT */}
              <span className="ml-3 font-bold p-3">
                {guardCard ? "Guard Card" : "No guard card"}
              </span>
              {/* HIDDEN INPUT */}
              <input
                type="checkbox"
                checked={guardCard}
                onChange={() => setGuardCard(!guardCard)}
                className="hidden"
              />
              {/* SWITCH BUTTON STYLE */}
              <div
                className={`w-14 h-7 flex items-center p-1 rounded-full transition-all ${
                  guardCard ? "bg-green-500" : "bg-red-500"
                }`}
              >
                {/* CIRCLE ANIMATION */}
                <div
                  className={`w-6 h-6 bg-white rounded-full transform transition-transform ${
                    guardCard ? "translate-x-6" : "translate-x-0"
                  }`}
                />
              </div>
            </label>
          </div>

          <div className="grid grid-rows-1 justify-start xs:justify-center lg:justify-start">
            <label className="flex items-center cursor-pointer">
              {/* SWITCH TEXT */}
              <span className="ml-3 font-bold p-3">
                {isActive ? "Active" : "Inactive"}
              </span>
              {/* HIDDEN INPUT */}
              <input
                type="checkbox"
                checked={isActive}
                onChange={() => setIsActive(!isActive)}
                className="hidden"
              />
              {/* SWITCH BUTTON STYLE */}
              <div
                className={`w-14 h-7 flex items-center p-1 rounded-full transition-all ${
                  isActive ? "bg-green-500" : "bg-red-500"
                }`}
              >
                {/* CIRCLE ANIMATION */}
                <div
                  className={`w-6 h-6 bg-white rounded-full transform transition-transform ${
                    isActive ? "translate-x-6" : "translate-x-0"
                  }`}
                />
              </div>
            </label>
          </div>
          <div className="grid grid-cols-2 gap-2 mt-4 w-full sm:w-1/2 sm:justify-start sm:ml-0">
            <button
              type="button"
              onClick={cleanForm}
              className="h-10 w-full p-2 rounded-md bg-red-600 text-white font-bold"
            >
              Clean
            </button>
            <button
              type="submit"
              disabled={isSubmitting}
              className="h-10 w-full p-2 rounded-md bg-blue-900 text-white font-bold"
            >
              {isSubmitting
                ? userId
                  ? "UPDATING..."
                  : "CREATING..."
                : userId
                ? "UPDATE"
                : "CREATE"}
            </button>
          </div>
        </form>
      </div>

<<<<<<< HEAD
      {/* DIALOG CONFIRMATION */}
      {succesDialogOpen && (
        <div className="fixed inset-0 flex items-center justify-center py-4 bg-black bg-opacity-50 z-50">
          <div className="relative bg-white rounded-3xl p-10 shadow-xl max-w-md">
            <h2 className="text-2xl font-bold text-center text-gray-800 mb-3">
              User created successfully!
            </h2>
=======
      {succesDialogOpen && (
      <div className="fixed inset-0 flex items-center justify-center py-4 bg-black bg-opacity-50 z-50">
        <div className="relative bg-white rounded-3xl p-10 shadow-xl max-w-md">
          <h2 className="text-2xl font-bold text-center text-gray-800 mb-3">
            {userId ? "User updated" : "User created successfully"}
          </h2>
          {!userId ? (
>>>>>>> a0eae9ef
            <p className="text-gray-700 mb-5">
              Password for the user:{" "}
              <span className="font-bold">{generatedPassword}</span>
            </p>
<<<<<<< HEAD
            <div className="grid grid-cols-1 justify-items-center">
              <button
                type="button"
                className="bg-green-500 text-white font-bold px-20 py-2 rounded-md hover:bg-green-600"
                onClick={() => {
                  setSuccesDialogOpen(false);
                  setTimeout(() => {
                    cleanForm();
                  }, 100);
                }}
              >
                OK
              </button>
            </div>
          </div>
        </div>
      )}
=======
          ) : (
            <p className="text-gray-700 mb-5 text-center">{successMessage}</p>
          )}
          <div className="grid grid-cols-1 justify-items-center">
            <button
              type="button"
              className="bg-green-500 text-white font-bold px-20 py-2 rounded-md hover:bg-green-600"
              onClick={() => {
                setSuccesDialogOpen(false);
                if (!userId) {
                  cleanForm();
                }
                if (onSave) {
                  onSave();
                }
                if (userId && onFormSubmitSuccess) {
                  onFormSubmitSuccess();
                }
              }}
            >
              OK
            </button>
          </div>
        </div>
      </div>
    )}
>>>>>>> a0eae9ef
      {/* DIALOG ERROR */}
      {errorDialogOpen && (
        <div className="fixed inset-0 flex items-center justify-center py-4 bg-black bg-opacity-50 z-50">
          <div className="relative bg-white rounded-3xl p-10 shadow-xl max-w-md">
            <h2 className="text-2xl font-bold text-center text-red-600 mb-3">
<<<<<<< HEAD
              This user can't be created
=======
              This user can't be created or updated
>>>>>>> a0eae9ef
            </h2>
            <p className="text-gray-700 mb-5 text-center">{errorMessage}</p>
            <div className="grid grid-cols-1 justify-items-center">
              <button
                type="button"
                className="bg-red-500 text-white font-bold px-20 py-2 rounded-md hover:bg-red-600"
                onClick={() => setErrorDialogOpen(false)}
              >
                OK
              </button>
            </div>
          </div>
        </div>
      )}
    </div>
  );
};<|MERGE_RESOLUTION|>--- conflicted
+++ resolved
@@ -12,10 +12,7 @@
   userId?: number; //If this component will be use to modified an user
   initialData?: IUser;
   onFormSubmitSuccess?: () => void;
-<<<<<<< HEAD
-=======
   onSave?: () => void;
->>>>>>> a0eae9ef
 };
 
 export const UserForm: React.FC<UserFormProps> = ({
@@ -23,10 +20,7 @@
   userId,
   initialData,
   onFormSubmitSuccess,
-<<<<<<< HEAD
-=======
   onSave,
->>>>>>> a0eae9ef
 }) => {
   const { userSession } = useLogin();
   const [isSubmitting, setIsSubmitting] = useState(false);
@@ -74,13 +68,10 @@
   const [generatedPassword, setGeneratedPassword] = useState<string>("");
   // This will be used to clean the form after the user has been created.
 
-<<<<<<< HEAD
-=======
 
   // This dialog state for the success update
   const [successMessage, setSuccessMessage] = useState<string>("");
   
->>>>>>> a0eae9ef
   // Dialog state for "error" button in the dialog
   const [errorDialogOpen, setErrorDialogOpen] = useState(false);
   const [errorMessage, setErrorMessage] = useState<string>("");
@@ -132,11 +123,7 @@
         active: isActive,
         level,
       };
-<<<<<<< HEAD
-      console.log("Usuario a actualizar:", userToUpdate);
-=======
       console.log("User to uptade:", userToUpdate);
->>>>>>> a0eae9ef
 
       const responseUpdateUser = await fetch(`/api/user/${userId}`, {
         method: "PUT",
@@ -156,13 +143,9 @@
         setErrorDialogOpen(true);
         return null;
       }
-<<<<<<< HEAD
-      return { success: true };
-=======
       setSuccessMessage(`The user ${name} has been updated successfully.`);
       setSuccesDialogOpen(true);
 
->>>>>>> a0eae9ef
     } catch (error) {
       console.error("Error updating user:", error);
       setErrorMessage("An unexpected error occurred while updating the user.");
@@ -277,18 +260,6 @@
       if (userId) {
         const updatedUser = await updateUser();
         if (updatedUser && updatedUser.success) {
-<<<<<<< HEAD
-          if (onFormSubmitSuccess) {
-            onFormSubmitSuccess();
-          }
-        }
-      } else {
-        const newUser = await createUser();
-        if (newUser && newUser.success) {
-          setGeneratedPassword(newUser.generatedPassword);
-          setSuccesDialogOpen(true);
-        }
-=======
         //   if (onFormSubmitSuccess) {
         //     onFormSubmitSuccess();
         //   }
@@ -300,7 +271,6 @@
           setSuccessMessage("User created successfully.");
           setSuccesDialogOpen(true);
         }
->>>>>>> a0eae9ef
       }
     } catch (error) {
       console.error("Error creating user:", error);
@@ -544,15 +514,6 @@
         </form>
       </div>
 
-<<<<<<< HEAD
-      {/* DIALOG CONFIRMATION */}
-      {succesDialogOpen && (
-        <div className="fixed inset-0 flex items-center justify-center py-4 bg-black bg-opacity-50 z-50">
-          <div className="relative bg-white rounded-3xl p-10 shadow-xl max-w-md">
-            <h2 className="text-2xl font-bold text-center text-gray-800 mb-3">
-              User created successfully!
-            </h2>
-=======
       {succesDialogOpen && (
       <div className="fixed inset-0 flex items-center justify-center py-4 bg-black bg-opacity-50 z-50">
         <div className="relative bg-white rounded-3xl p-10 shadow-xl max-w-md">
@@ -560,30 +521,10 @@
             {userId ? "User updated" : "User created successfully"}
           </h2>
           {!userId ? (
->>>>>>> a0eae9ef
             <p className="text-gray-700 mb-5">
               Password for the user:{" "}
               <span className="font-bold">{generatedPassword}</span>
             </p>
-<<<<<<< HEAD
-            <div className="grid grid-cols-1 justify-items-center">
-              <button
-                type="button"
-                className="bg-green-500 text-white font-bold px-20 py-2 rounded-md hover:bg-green-600"
-                onClick={() => {
-                  setSuccesDialogOpen(false);
-                  setTimeout(() => {
-                    cleanForm();
-                  }, 100);
-                }}
-              >
-                OK
-              </button>
-            </div>
-          </div>
-        </div>
-      )}
-=======
           ) : (
             <p className="text-gray-700 mb-5 text-center">{successMessage}</p>
           )}
@@ -610,17 +551,12 @@
         </div>
       </div>
     )}
->>>>>>> a0eae9ef
       {/* DIALOG ERROR */}
       {errorDialogOpen && (
         <div className="fixed inset-0 flex items-center justify-center py-4 bg-black bg-opacity-50 z-50">
           <div className="relative bg-white rounded-3xl p-10 shadow-xl max-w-md">
             <h2 className="text-2xl font-bold text-center text-red-600 mb-3">
-<<<<<<< HEAD
-              This user can't be created
-=======
               This user can't be created or updated
->>>>>>> a0eae9ef
             </h2>
             <p className="text-gray-700 mb-5 text-center">{errorMessage}</p>
             <div className="grid grid-cols-1 justify-items-center">
